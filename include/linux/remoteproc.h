--- conflicted
+++ resolved
@@ -515,11 +515,8 @@
  * @dump_segments: list of segments in the firmware
  * @nb_vdev: number of vdev currently handled by rproc
  * @sysfs_kick: allow kick remoteproc from sysfs
-<<<<<<< HEAD
-=======
  * @char_dev: character device of the rproc
  * @cdev_put_on_release: flag to indicate if remoteproc should be shutdown on @char_dev release
->>>>>>> a4adc2c2
  */
 struct rproc {
 	struct list_head node;
@@ -556,13 +553,10 @@
 	struct list_head dump_segments;
 	int nb_vdev;
 	int sysfs_kick;
-<<<<<<< HEAD
-=======
 	u8 elf_class;
 	u16 elf_machine;
 	struct cdev cdev;
 	bool cdev_put_on_release;
->>>>>>> a4adc2c2
 };
 
 /**
