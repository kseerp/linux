/*
 * Copyright © 1999-2010 David Woodhouse <dwmw2@infradead.org> et al.
 *
 * This program is free software; you can redistribute it and/or modify
 * it under the terms of the GNU General Public License as published by
 * the Free Software Foundation; either version 2 of the License, or
 * (at your option) any later version.
 *
 * This program is distributed in the hope that it will be useful,
 * but WITHOUT ANY WARRANTY; without even the implied warranty of
 * MERCHANTABILITY or FITNESS FOR A PARTICULAR PURPOSE.  See the
 * GNU General Public License for more details.
 *
 * You should have received a copy of the GNU General Public License
 * along with this program; if not, write to the Free Software
 * Foundation, Inc., 51 Franklin St, Fifth Floor, Boston, MA  02110-1301  USA
 *
 */

#ifndef __MTD_MTD_H__
#define __MTD_MTD_H__

#include <linux/types.h>
#include <linux/uio.h>
#include <linux/notifier.h>
#include <linux/device.h>

#include <mtd/mtd-abi.h>

#include <asm/div64.h>

#define MTD_CHAR_MAJOR 90
#define MTD_BLOCK_MAJOR 31

#define MTD_ERASE_PENDING	0x01
#define MTD_ERASING		0x02
#define MTD_ERASE_SUSPEND	0x04
#define MTD_ERASE_DONE		0x08
#define MTD_ERASE_FAILED	0x10

#define MTD_FAIL_ADDR_UNKNOWN -1LL

/*
 * If the erase fails, fail_addr might indicate exactly which block failed. If
 * fail_addr = MTD_FAIL_ADDR_UNKNOWN, the failure was not at the device level
 * or was not specific to any particular block.
 */
struct erase_info {
	struct mtd_info *mtd;
	uint64_t addr;
	uint64_t len;
	uint64_t fail_addr;
	u_long time;
	u_long retries;
	unsigned dev;
	unsigned cell;
	void (*callback) (struct erase_info *self);
	u_long priv;
	u_char state;
	struct erase_info *next;
};

struct mtd_erase_region_info {
	uint64_t offset;		/* At which this region starts, from the beginning of the MTD */
	uint32_t erasesize;		/* For this region */
	uint32_t numblocks;		/* Number of blocks of erasesize in this region */
	unsigned long *lockmap;		/* If keeping bitmap of locks */
};

/**
 * struct mtd_oob_ops - oob operation operands
 * @mode:	operation mode
 *
 * @len:	number of data bytes to write/read
 *
 * @retlen:	number of data bytes written/read
 *
 * @ooblen:	number of oob bytes to write/read
 * @oobretlen:	number of oob bytes written/read
 * @ooboffs:	offset of oob data in the oob area (only relevant when
 *		mode = MTD_OPS_PLACE_OOB or MTD_OPS_RAW)
 * @datbuf:	data buffer - if NULL only oob data are read/written
 * @oobbuf:	oob data buffer
 *
 * Note, it is allowed to read more than one OOB area at one go, but not write.
 * The interface assumes that the OOB write requests program only one page's
 * OOB area.
 */
struct mtd_oob_ops {
	unsigned int	mode;
	size_t		len;
	size_t		retlen;
	size_t		ooblen;
	size_t		oobretlen;
	uint32_t	ooboffs;
	uint8_t		*datbuf;
	uint8_t		*oobbuf;
};

#define MTD_MAX_OOBFREE_ENTRIES_LARGE	32
#define MTD_MAX_ECCPOS_ENTRIES_LARGE	448
/*
 * Internal ECC layout control structure. For historical reasons, there is a
 * similar, smaller struct nand_ecclayout_user (in mtd-abi.h) that is retained
 * for export to user-space via the ECCGETLAYOUT ioctl.
 * nand_ecclayout should be expandable in the future simply by the above macros.
 */
struct nand_ecclayout {
	__u32 eccbytes;
	__u32 eccpos[MTD_MAX_ECCPOS_ENTRIES_LARGE];
	__u32 oobavail;
	struct nand_oobfree oobfree[MTD_MAX_OOBFREE_ENTRIES_LARGE];
};

struct module;	/* only needed for owner field in mtd_info */

struct mtd_info {
	u_char type;
	uint32_t flags;
	uint64_t size;	 // Total size of the MTD

	/* "Major" erase size for the device. Naïve users may take this
	 * to be the only erase size available, or may use the more detailed
	 * information below if they desire
	 */
	uint32_t erasesize;
	/* Minimal writable flash unit size. In case of NOR flash it is 1 (even
	 * though individual bits can be cleared), in case of NAND flash it is
	 * one NAND page (or half, or one-fourths of it), in case of ECC-ed NOR
	 * it is of ECC block size, etc. It is illegal to have writesize = 0.
	 * Any driver registering a struct mtd_info must ensure a writesize of
	 * 1 or larger.
	 */
	uint32_t writesize;

	/*
	 * Size of the write buffer used by the MTD. MTD devices having a write
	 * buffer can write multiple writesize chunks at a time. E.g. while
	 * writing 4 * writesize bytes to a device with 2 * writesize bytes
	 * buffer the MTD driver can (but doesn't have to) do 2 writesize
	 * operations, but not 4. Currently, all NANDs have writebufsize
	 * equivalent to writesize (NAND page size). Some NOR flashes do have
	 * writebufsize greater than writesize.
	 */
	uint32_t writebufsize;

	uint32_t oobsize;   // Amount of OOB data per block (e.g. 16)
	uint32_t oobavail;  // Available OOB bytes per block

	/*
	 * If erasesize is a power of 2 then the shift is stored in
	 * erasesize_shift otherwise erasesize_shift is zero. Ditto writesize.
	 */
	unsigned int erasesize_shift;
	unsigned int writesize_shift;
	/* Masks based on erasesize_shift and writesize_shift */
	unsigned int erasesize_mask;
	unsigned int writesize_mask;

	// Kernel-only stuff starts here.
	const char *name;
	int index;

	/* ECC layout structure pointer - read only! */
	struct nand_ecclayout *ecclayout;

	/* Data for variable erase regions. If numeraseregions is zero,
	 * it means that the whole device has erasesize as given above.
	 */
	int numeraseregions;
	struct mtd_erase_region_info *eraseregions;

	/*
	 * Do not call via these pointers, use corresponding mtd_*()
	 * wrappers instead.
	 */
	int (*erase) (struct mtd_info *mtd, struct erase_info *instr);
	int (*point) (struct mtd_info *mtd, loff_t from, size_t len,
		      size_t *retlen, void **virt, resource_size_t *phys);
	void (*unpoint) (struct mtd_info *mtd, loff_t from, size_t len);
	unsigned long (*get_unmapped_area) (struct mtd_info *mtd,
					    unsigned long len,
					    unsigned long offset,
					    unsigned long flags);
	int (*read) (struct mtd_info *mtd, loff_t from, size_t len,
		     size_t *retlen, u_char *buf);
	int (*write) (struct mtd_info *mtd, loff_t to, size_t len,
		      size_t *retlen, const u_char *buf);
	int (*panic_write) (struct mtd_info *mtd, loff_t to, size_t len,
			    size_t *retlen, const u_char *buf);
	int (*read_oob) (struct mtd_info *mtd, loff_t from,
			 struct mtd_oob_ops *ops);
	int (*write_oob) (struct mtd_info *mtd, loff_t to,
			  struct mtd_oob_ops *ops);
	int (*get_fact_prot_info) (struct mtd_info *mtd, struct otp_info *buf,
				   size_t len);
	int (*read_fact_prot_reg) (struct mtd_info *mtd, loff_t from,
				   size_t len, size_t *retlen, u_char *buf);
	int (*get_user_prot_info) (struct mtd_info *mtd, struct otp_info *buf,
				   size_t len);
	int (*read_user_prot_reg) (struct mtd_info *mtd, loff_t from,
				   size_t len, size_t *retlen, u_char *buf);
	int (*write_user_prot_reg) (struct mtd_info *mtd, loff_t to, size_t len,
				    size_t *retlen, u_char *buf);
	int (*lock_user_prot_reg) (struct mtd_info *mtd, loff_t from,
				   size_t len);
	int (*writev) (struct mtd_info *mtd, const struct kvec *vecs,
			unsigned long count, loff_t to, size_t *retlen);
	void (*sync) (struct mtd_info *mtd);
	int (*lock) (struct mtd_info *mtd, loff_t ofs, uint64_t len);
	int (*unlock) (struct mtd_info *mtd, loff_t ofs, uint64_t len);
	int (*is_locked) (struct mtd_info *mtd, loff_t ofs, uint64_t len);
	int (*block_isbad) (struct mtd_info *mtd, loff_t ofs);
	int (*block_markbad) (struct mtd_info *mtd, loff_t ofs);
	int (*suspend) (struct mtd_info *mtd);
	void (*resume) (struct mtd_info *mtd);
	/*
	 * If the driver is something smart, like UBI, it may need to maintain
	 * its own reference counting. The below functions are only for driver.
	 */
	int (*get_device) (struct mtd_info *mtd);
	void (*put_device) (struct mtd_info *mtd);

	/* Backing device capabilities for this device
	 * - provides mmap capabilities
	 */
	struct backing_dev_info *backing_dev_info;

	struct notifier_block reboot_notifier;  /* default mode before reboot */

	/* ECC status information */
	struct mtd_ecc_stats ecc_stats;
	/* Subpage shift (NAND) */
	int subpage_sft;

	void *priv;

	struct module *owner;
	struct device dev;
	int usecount;
};

/*
 * Erase is an asynchronous operation.  Device drivers are supposed
 * to call instr->callback() whenever the operation completes, even
 * if it completes with a failure.
 * Callers are supposed to pass a callback function and wait for it
 * to be called before writing to the block.
 */
static inline int mtd_erase(struct mtd_info *mtd, struct erase_info *instr)
{
	return mtd->erase(mtd, instr);
}

/*
 * This stuff for eXecute-In-Place. phys is optional and may be set to NULL.
 */
static inline int mtd_point(struct mtd_info *mtd, loff_t from, size_t len,
			    size_t *retlen, void **virt, resource_size_t *phys)
{
	*retlen = 0;
	if (!mtd->point)
		return -EOPNOTSUPP;
	return mtd->point(mtd, from, len, retlen, virt, phys);
}

/* We probably shouldn't allow XIP if the unpoint isn't a NULL */
static inline void mtd_unpoint(struct mtd_info *mtd, loff_t from, size_t len)
{
	return mtd->unpoint(mtd, from, len);
}

/*
 * Allow NOMMU mmap() to directly map the device (if not NULL)
 * - return the address to which the offset maps
 * - return -ENOSYS to indicate refusal to do the mapping
 */
static inline unsigned long mtd_get_unmapped_area(struct mtd_info *mtd,
						  unsigned long len,
						  unsigned long offset,
						  unsigned long flags)
{
	if (!mtd->get_unmapped_area)
		return -EOPNOTSUPP;
	return mtd->get_unmapped_area(mtd, len, offset, flags);
}

static inline int mtd_read(struct mtd_info *mtd, loff_t from, size_t len,
			   size_t *retlen, u_char *buf)
{
	return mtd->read(mtd, from, len, retlen, buf);
}

static inline int mtd_write(struct mtd_info *mtd, loff_t to, size_t len,
			    size_t *retlen, const u_char *buf)
{
	*retlen = 0;
	if (!mtd->write)
		return -EROFS;
	return mtd->write(mtd, to, len, retlen, buf);
}

/*
 * In blackbox flight recorder like scenarios we want to make successful writes
 * in interrupt context. panic_write() is only intended to be called when its
 * known the kernel is about to panic and we need the write to succeed. Since
 * the kernel is not going to be running for much longer, this function can
 * break locks and delay to ensure the write succeeds (but not sleep).
 */
static inline int mtd_panic_write(struct mtd_info *mtd, loff_t to, size_t len,
				  size_t *retlen, const u_char *buf)
{
	*retlen = 0;
	if (!mtd->panic_write)
		return -EOPNOTSUPP;
	return mtd->panic_write(mtd, to, len, retlen, buf);
}

static inline int mtd_read_oob(struct mtd_info *mtd, loff_t from,
			       struct mtd_oob_ops *ops)
{
	ops->retlen = ops->oobretlen = 0;
	if (!mtd->read_oob)
		return -EOPNOTSUPP;
	return mtd->read_oob(mtd, from, ops);
}

static inline int mtd_write_oob(struct mtd_info *mtd, loff_t to,
				struct mtd_oob_ops *ops)
{
	ops->retlen = ops->oobretlen = 0;
	if (!mtd->write_oob)
		return -EOPNOTSUPP;
	return mtd->write_oob(mtd, to, ops);
}

/*
 * Method to access the protection register area, present in some flash
 * devices. The user data is one time programmable but the factory data is read
 * only.
 */
static inline int mtd_get_fact_prot_info(struct mtd_info *mtd,
					 struct otp_info *buf, size_t len)
{
	if (!mtd->get_fact_prot_info)
		return -EOPNOTSUPP;
	return mtd->get_fact_prot_info(mtd, buf, len);
}

static inline int mtd_read_fact_prot_reg(struct mtd_info *mtd, loff_t from,
					 size_t len, size_t *retlen,
					 u_char *buf)
{
	*retlen = 0;
	if (!mtd->read_fact_prot_reg)
		return -EOPNOTSUPP;
	return mtd->read_fact_prot_reg(mtd, from, len, retlen, buf);
}

static inline int mtd_get_user_prot_info(struct mtd_info *mtd,
					 struct otp_info *buf,
					 size_t len)
{
	if (!mtd->get_user_prot_info)
		return -EOPNOTSUPP;
	return mtd->get_user_prot_info(mtd, buf, len);
}

static inline int mtd_read_user_prot_reg(struct mtd_info *mtd, loff_t from,
					 size_t len, size_t *retlen,
					 u_char *buf)
{
	*retlen = 0;
	if (!mtd->read_user_prot_reg)
		return -EOPNOTSUPP;
	return mtd->read_user_prot_reg(mtd, from, len, retlen, buf);
}

static inline int mtd_write_user_prot_reg(struct mtd_info *mtd, loff_t to,
					  size_t len, size_t *retlen,
					  u_char *buf)
{
	*retlen = 0;
	if (!mtd->write_user_prot_reg)
		return -EOPNOTSUPP;
	return mtd->write_user_prot_reg(mtd, to, len, retlen, buf);
}

static inline int mtd_lock_user_prot_reg(struct mtd_info *mtd, loff_t from,
					 size_t len)
{
	if (!mtd->lock_user_prot_reg)
		return -EOPNOTSUPP;
	return mtd->lock_user_prot_reg(mtd, from, len);
}

int mtd_writev(struct mtd_info *mtd, const struct kvec *vecs,
	       unsigned long count, loff_t to, size_t *retlen);

static inline void mtd_sync(struct mtd_info *mtd)
{
	if (mtd->sync)
		mtd->sync(mtd);
}

/* Chip-supported device locking */
static inline int mtd_lock(struct mtd_info *mtd, loff_t ofs, uint64_t len)
{
	if (!mtd->lock)
		return -EOPNOTSUPP;
	return mtd->lock(mtd, ofs, len);
}

static inline int mtd_unlock(struct mtd_info *mtd, loff_t ofs, uint64_t len)
{
	if (!mtd->unlock)
		return -EOPNOTSUPP;
	return mtd->unlock(mtd, ofs, len);
}

static inline int mtd_is_locked(struct mtd_info *mtd, loff_t ofs, uint64_t len)
{
	if (!mtd->is_locked)
		return -EOPNOTSUPP;
	return mtd->is_locked(mtd, ofs, len);
}

static inline int mtd_suspend(struct mtd_info *mtd)
{
<<<<<<< HEAD
	if (!mtd->suspend)
		return -EOPNOTSUPP;
	return mtd->suspend(mtd);
=======
	return mtd->suspend ? mtd->suspend(mtd) : 0;
>>>>>>> e2920638
}

static inline void mtd_resume(struct mtd_info *mtd)
{
	if (mtd->resume)
		mtd->resume(mtd);
}

static inline int mtd_block_isbad(struct mtd_info *mtd, loff_t ofs)
{
	if (!mtd->block_isbad)
<<<<<<< HEAD
		return -EOPNOTSUPP;
=======
		return 0;
>>>>>>> e2920638
	return mtd->block_isbad(mtd, ofs);
}

static inline int mtd_block_markbad(struct mtd_info *mtd, loff_t ofs)
{
	if (!mtd->block_markbad)
		return -EOPNOTSUPP;
	return mtd->block_markbad(mtd, ofs);
}

static inline uint32_t mtd_div_by_eb(uint64_t sz, struct mtd_info *mtd)
{
	if (mtd->erasesize_shift)
		return sz >> mtd->erasesize_shift;
	do_div(sz, mtd->erasesize);
	return sz;
}

static inline uint32_t mtd_mod_by_eb(uint64_t sz, struct mtd_info *mtd)
{
	if (mtd->erasesize_shift)
		return sz & mtd->erasesize_mask;
	return do_div(sz, mtd->erasesize);
}

static inline uint32_t mtd_div_by_ws(uint64_t sz, struct mtd_info *mtd)
{
	if (mtd->writesize_shift)
		return sz >> mtd->writesize_shift;
	do_div(sz, mtd->writesize);
	return sz;
}

static inline uint32_t mtd_mod_by_ws(uint64_t sz, struct mtd_info *mtd)
{
	if (mtd->writesize_shift)
		return sz & mtd->writesize_mask;
	return do_div(sz, mtd->writesize);
}

static inline int mtd_has_oob(const struct mtd_info *mtd)
{
	return mtd->read_oob && mtd->write_oob;
}

static inline int mtd_can_have_bb(const struct mtd_info *mtd)
{
	return !!mtd->block_isbad;
}

	/* Kernel-side ioctl definitions */

struct mtd_partition;
struct mtd_part_parser_data;

extern int mtd_device_parse_register(struct mtd_info *mtd,
			      const char **part_probe_types,
			      struct mtd_part_parser_data *parser_data,
			      const struct mtd_partition *defparts,
			      int defnr_parts);
#define mtd_device_register(master, parts, nr_parts)	\
	mtd_device_parse_register(master, NULL, NULL, parts, nr_parts)
extern int mtd_device_unregister(struct mtd_info *master);
extern struct mtd_info *get_mtd_device(struct mtd_info *mtd, int num);
extern int __get_mtd_device(struct mtd_info *mtd);
extern void __put_mtd_device(struct mtd_info *mtd);
extern struct mtd_info *get_mtd_device_nm(const char *name);
extern void put_mtd_device(struct mtd_info *mtd);


struct mtd_notifier {
	void (*add)(struct mtd_info *mtd);
	void (*remove)(struct mtd_info *mtd);
	struct list_head list;
};


extern void register_mtd_user (struct mtd_notifier *new);
extern int unregister_mtd_user (struct mtd_notifier *old);
void *mtd_kmalloc_up_to(const struct mtd_info *mtd, size_t *size);

void mtd_erase_callback(struct erase_info *instr);

static inline int mtd_is_bitflip(int err) {
	return err == -EUCLEAN;
}

static inline int mtd_is_eccerr(int err) {
	return err == -EBADMSG;
}

static inline int mtd_is_bitflip_or_eccerr(int err) {
	return mtd_is_bitflip(err) || mtd_is_eccerr(err);
}

#endif /* __MTD_MTD_H__ */<|MERGE_RESOLUTION|>--- conflicted
+++ resolved
@@ -427,13 +427,7 @@
 
 static inline int mtd_suspend(struct mtd_info *mtd)
 {
-<<<<<<< HEAD
-	if (!mtd->suspend)
-		return -EOPNOTSUPP;
-	return mtd->suspend(mtd);
-=======
 	return mtd->suspend ? mtd->suspend(mtd) : 0;
->>>>>>> e2920638
 }
 
 static inline void mtd_resume(struct mtd_info *mtd)
@@ -445,11 +439,7 @@
 static inline int mtd_block_isbad(struct mtd_info *mtd, loff_t ofs)
 {
 	if (!mtd->block_isbad)
-<<<<<<< HEAD
-		return -EOPNOTSUPP;
-=======
 		return 0;
->>>>>>> e2920638
 	return mtd->block_isbad(mtd, ofs);
 }
 
