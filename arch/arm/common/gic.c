/*
 *  linux/arch/arm/common/gic.c
 *
 *  Copyright (C) 2002 ARM Limited, All Rights Reserved.
 *
 * This program is free software; you can redistribute it and/or modify
 * it under the terms of the GNU General Public License version 2 as
 * published by the Free Software Foundation.
 *
 * Interrupt architecture for the GIC:
 *
 * o There is one Interrupt Distributor, which receives interrupts
 *   from system devices and sends them to the Interrupt Controllers.
 *
 * o There is one CPU Interface per CPU, which sends interrupts sent
 *   by the Distributor, and interrupts generated locally, to the
 *   associated CPU. The base address of the CPU interface is usually
 *   aliased so that the same address points to different chips depending
 *   on the CPU it is accessed from.
 *
 * Note that IRQs 0-31 are special - they are local to each CPU.
 * As such, the enable set/clear, pending set/clear and active bit
 * registers are banked per-cpu for these sources.
 */
#include <linux/init.h>
#include <linux/kernel.h>
#include <linux/list.h>
#include <linux/smp.h>
#include <linux/cpumask.h>
#include <linux/io.h>

#include <asm/irq.h>
#include <asm/mach/irq.h>
#include <asm/hardware/gic.h>

static DEFINE_SPINLOCK(irq_controller_lock);

/* Address of GIC 0 CPU interface */
void __iomem *gic_cpu_base_addr __read_mostly;

struct gic_chip_data {
	unsigned int irq_offset;
	void __iomem *dist_base;
	void __iomem *cpu_base;
};

#ifndef MAX_GIC_NR
#define MAX_GIC_NR	1
#endif

static struct gic_chip_data gic_data[MAX_GIC_NR] __read_mostly;

static inline void __iomem *gic_dist_base(struct irq_data *d)
{
	struct gic_chip_data *gic_data = irq_data_get_irq_chip_data(d);
	return gic_data->dist_base;
}

static inline void __iomem *gic_cpu_base(struct irq_data *d)
{
	struct gic_chip_data *gic_data = irq_data_get_irq_chip_data(d);
	return gic_data->cpu_base;
}

static inline unsigned int gic_irq(struct irq_data *d)
{
	struct gic_chip_data *gic_data = irq_data_get_irq_chip_data(d);
	return d->irq - gic_data->irq_offset;
}

/*
 * Routines to acknowledge, disable and enable interrupts
 */
static void gic_ack_irq(struct irq_data *d)
{
	spin_lock(&irq_controller_lock);
	writel(gic_irq(d), gic_cpu_base(d) + GIC_CPU_EOI);
	spin_unlock(&irq_controller_lock);
}

static void gic_mask_irq(struct irq_data *d)
{
	u32 mask = 1 << (d->irq % 32);

	spin_lock(&irq_controller_lock);
	writel(mask, gic_dist_base(d) + GIC_DIST_ENABLE_CLEAR + (gic_irq(d) / 32) * 4);
	spin_unlock(&irq_controller_lock);
}

static void gic_unmask_irq(struct irq_data *d)
{
	u32 mask = 1 << (d->irq % 32);

	spin_lock(&irq_controller_lock);
	writel(mask, gic_dist_base(d) + GIC_DIST_ENABLE_SET + (gic_irq(d) / 32) * 4);
	spin_unlock(&irq_controller_lock);
}

static int gic_set_type(struct irq_data *d, unsigned int type)
{
	void __iomem *base = gic_dist_base(d);
	unsigned int gicirq = gic_irq(d);
	u32 enablemask = 1 << (gicirq % 32);
	u32 enableoff = (gicirq / 32) * 4;
	u32 confmask = 0x2 << ((gicirq % 16) * 2);
	u32 confoff = (gicirq / 16) * 4;
	bool enabled = false;
	u32 val;

	/* Interrupt configuration for SGIs can't be changed */
	if (gicirq < 16)
		return -EINVAL;

	if (type != IRQ_TYPE_LEVEL_HIGH && type != IRQ_TYPE_EDGE_RISING)
		return -EINVAL;

	spin_lock(&irq_controller_lock);

	val = readl(base + GIC_DIST_CONFIG + confoff);
	if (type == IRQ_TYPE_LEVEL_HIGH)
		val &= ~confmask;
	else if (type == IRQ_TYPE_EDGE_RISING)
		val |= confmask;

	/*
	 * As recommended by the spec, disable the interrupt before changing
	 * the configuration
	 */
	if (readl(base + GIC_DIST_ENABLE_SET + enableoff) & enablemask) {
		writel(enablemask, base + GIC_DIST_ENABLE_CLEAR + enableoff);
		enabled = true;
	}

	writel(val, base + GIC_DIST_CONFIG + confoff);

	if (enabled)
		writel(enablemask, base + GIC_DIST_ENABLE_SET + enableoff);

	spin_unlock(&irq_controller_lock);

	return 0;
}

#ifdef CONFIG_SMP
static int
gic_set_cpu(struct irq_data *d, const struct cpumask *mask_val, bool force)
{
	void __iomem *reg = gic_dist_base(d) + GIC_DIST_TARGET + (gic_irq(d) & ~3);
	unsigned int shift = (d->irq % 4) * 8;
	unsigned int cpu = cpumask_first(mask_val);
	u32 val;
	struct irq_desc *desc;

	spin_lock(&irq_controller_lock);
	desc = irq_to_desc(d->irq);
	if (desc == NULL) {
		spin_unlock(&irq_controller_lock);
		return -EINVAL;
	}
	d->node = cpu;
	val = readl(reg) & ~(0xff << shift);
	val |= 1 << (cpu + shift);
	writel(val, reg);
	spin_unlock(&irq_controller_lock);

	return 0;
}
#endif

static void gic_handle_cascade_irq(unsigned int irq, struct irq_desc *desc)
{
	struct gic_chip_data *chip_data = get_irq_data(irq);
	struct irq_chip *chip = get_irq_chip(irq);
	unsigned int cascade_irq, gic_irq;
	unsigned long status;

	/* primary controller ack'ing */
	chip->irq_ack(&desc->irq_data);

	spin_lock(&irq_controller_lock);
	status = readl(chip_data->cpu_base + GIC_CPU_INTACK);
	spin_unlock(&irq_controller_lock);

	gic_irq = (status & 0x3ff);
	if (gic_irq == 1023)
		goto out;

	cascade_irq = gic_irq + chip_data->irq_offset;
	if (unlikely(gic_irq < 32 || gic_irq > 1020 || cascade_irq >= NR_IRQS))
		do_bad_IRQ(cascade_irq, desc);
	else
		generic_handle_irq(cascade_irq);

 out:
	/* primary controller unmasking */
	chip->irq_unmask(&desc->irq_data);
}

static struct irq_chip gic_chip = {
	.name			= "GIC",
	.irq_ack		= gic_ack_irq,
	.irq_mask		= gic_mask_irq,
	.irq_unmask		= gic_unmask_irq,
	.irq_set_type		= gic_set_type,
#ifdef CONFIG_SMP
	.irq_set_affinity	= gic_set_cpu,
#endif
};

void __init gic_cascade_irq(unsigned int gic_nr, unsigned int irq)
{
	if (gic_nr >= MAX_GIC_NR)
		BUG();
	if (set_irq_data(irq, &gic_data[gic_nr]) != 0)
		BUG();
	set_irq_chained_handler(irq, gic_handle_cascade_irq);
}

static void __init gic_dist_init(struct gic_chip_data *gic,
	unsigned int irq_start)
{
	unsigned int gic_irqs, irq_limit, i;
	void __iomem *base = gic->dist_base;
	u32 cpumask = 1 << smp_processor_id();
	u32 cpu1mask = 2;

<<<<<<< HEAD
	if (gic_nr >= MAX_GIC_NR)
		BUG();


	cpumask |= cpumask << 8;
	cpumask |= cpumask << 16;

	cpu1mask |= cpu1mask << 8;
	cpu1mask |= cpu1mask << 16;

	gic_data[gic_nr].dist_base = base;
	gic_data[gic_nr].irq_offset = (irq_start - 1) & ~31;

#ifndef CONFIG_XILINX_AMP_CPU1_SLAVE
=======
	cpumask |= cpumask << 8;
	cpumask |= cpumask << 16;

>>>>>>> c56eb8fb
	writel(0, base + GIC_DIST_CTRL);

	/*
	 * Find out how many interrupts are supported.
	 * The GIC only supports up to 1020 interrupt sources.
	 */
	gic_irqs = readl(base + GIC_DIST_CTR) & 0x1f;
	gic_irqs = (gic_irqs + 1) * 32;
	if (gic_irqs > 1020)
		gic_irqs = 1020;

	/*
	 * Set all global interrupts to be level triggered, active low.
	 */
	for (i = 32; i < gic_irqs; i += 16)
		writel(0, base + GIC_DIST_CONFIG + i * 4 / 16);

	/*
	 * Set all global interrupts to this CPU only.
	 */
	for (i = 32; i < gic_irqs; i += 4) {

		/* Xilinx AMP, CPU0 is the master of the GIC, but put the 2nd
		   set of devices onto CPU1 for now. For CPU1 testing, just
		   put all devices onto CPU1.
		*/

#if !defined(CONFIG_XILINX_AMP_CPU0_MASTER) && 		\
	!defined(CONFIG_XILINX_AMP_CPU1_TEST) && 	\
	!defined(CONFIG_XILINX_CPU1_TEST)	
		writel(cpumask, base + GIC_DIST_TARGET + i * 4 / 4);

#elif defined(CONFIG_XILINX_CPU1_TEST)
		writel(cpu1mask, base + GIC_DIST_TARGET + i * 4 / 4);

#elif defined(CONFIG_XILINX_AMP_CPU0_MASTER)
		if (i < 68) 
			writel(cpumask, base + GIC_DIST_TARGET + i * 4 / 4);
		else
			writel(cpu1mask, base + GIC_DIST_TARGET + i * 4 / 4);
#endif
	}

	/*
	 * Set priority on all global interrupts.
	 */
	for (i = 32; i < gic_irqs; i += 4)
		writel(0xa0a0a0a0, base + GIC_DIST_PRI + i * 4 / 4);

	/*
	 * Disable all interrupts.  Leave the PPI and SGIs alone
	 * as these enables are banked registers.
	 */
	for (i = 32; i < gic_irqs; i += 32)
		writel(0xffffffff, base + GIC_DIST_ENABLE_CLEAR + i * 4 / 32);

#endif

	/*
	 * Limit number of interrupts registered to the platform maximum
	 */
	irq_limit = gic->irq_offset + gic_irqs;
	if (WARN_ON(irq_limit > NR_IRQS))
		irq_limit = NR_IRQS;

	/*
	 * Setup the Linux IRQ subsystem.
	 */
	for (i = irq_start; i < irq_limit; i++) {
		set_irq_chip(i, &gic_chip);
		set_irq_chip_data(i, gic);
		set_irq_handler(i, handle_level_irq);
		set_irq_flags(i, IRQF_VALID | IRQF_PROBE);
	}

#ifndef CONFIG_XILINX_AMP_CPU1_SLAVE
	writel(1, base + GIC_DIST_CTRL);
#endif

}

static void __cpuinit gic_cpu_init(struct gic_chip_data *gic)
{
	void __iomem *dist_base = gic->dist_base;
	void __iomem *base = gic->cpu_base;
	int i;

	/*
	 * Deal with the banked PPI and SGI interrupts - disable all
	 * PPI interrupts, ensure all SGI interrupts are enabled.
	 */
	writel(0xffff0000, dist_base + GIC_DIST_ENABLE_CLEAR);
	writel(0x0000ffff, dist_base + GIC_DIST_ENABLE_SET);

	/*
	 * Set priority on PPI and SGI interrupts
	 */
	for (i = 0; i < 32; i += 4)
		writel(0xa0a0a0a0, dist_base + GIC_DIST_PRI + i * 4 / 4);

	writel(0xf0, base + GIC_CPU_PRIMASK);
	writel(1, base + GIC_CPU_CTRL);
}

void __init gic_init(unsigned int gic_nr, unsigned int irq_start,
	void __iomem *dist_base, void __iomem *cpu_base)
{
	struct gic_chip_data *gic;

	BUG_ON(gic_nr >= MAX_GIC_NR);

	gic = &gic_data[gic_nr];
	gic->dist_base = dist_base;
	gic->cpu_base = cpu_base;
	gic->irq_offset = (irq_start - 1) & ~31;

	if (gic_nr == 0)
		gic_cpu_base_addr = cpu_base;

	gic_dist_init(gic, irq_start);
	gic_cpu_init(gic);
}

void __cpuinit gic_secondary_init(unsigned int gic_nr)
{
	BUG_ON(gic_nr >= MAX_GIC_NR);

	gic_cpu_init(&gic_data[gic_nr]);
}

void __cpuinit gic_enable_ppi(unsigned int irq)
{
	unsigned long flags;

	local_irq_save(flags);
	irq_to_desc(irq)->status |= IRQ_NOPROBE;
	gic_unmask_irq(irq_get_irq_data(irq));
	local_irq_restore(flags);
}

#ifdef CONFIG_SMP
void gic_raise_softirq(const struct cpumask *mask, unsigned int irq)
{
	unsigned long map = *cpus_addr(*mask);

	/* this always happens on GIC0 */
	writel(map << 16 | irq, gic_data[0].dist_base + GIC_DIST_SOFTINT);
}
#endif<|MERGE_RESOLUTION|>--- conflicted
+++ resolved
@@ -224,26 +224,13 @@
 	u32 cpumask = 1 << smp_processor_id();
 	u32 cpu1mask = 2;
 
-<<<<<<< HEAD
-	if (gic_nr >= MAX_GIC_NR)
-		BUG();
-
-
 	cpumask |= cpumask << 8;
 	cpumask |= cpumask << 16;
 
 	cpu1mask |= cpu1mask << 8;
 	cpu1mask |= cpu1mask << 16;
 
-	gic_data[gic_nr].dist_base = base;
-	gic_data[gic_nr].irq_offset = (irq_start - 1) & ~31;
-
 #ifndef CONFIG_XILINX_AMP_CPU1_SLAVE
-=======
-	cpumask |= cpumask << 8;
-	cpumask |= cpumask << 16;
-
->>>>>>> c56eb8fb
 	writel(0, base + GIC_DIST_CTRL);
 
 	/*
