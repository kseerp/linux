--- conflicted
+++ resolved
@@ -27,13 +27,9 @@
 
 # device support
 
-<<<<<<< HEAD
-obj-y += dev-audio.o
-=======
 obj-y					+= dev-audio.o
 obj-$(CONFIG_S5PV310_DEV_PD)		+= dev-pd.o
 
->>>>>>> fa353e9f
 obj-$(CONFIG_S5PV310_SETUP_I2C1)	+= setup-i2c1.o
 obj-$(CONFIG_S5PV310_SETUP_I2C2)	+= setup-i2c2.o
 obj-$(CONFIG_S5PV310_SETUP_I2C3)	+= setup-i2c3.o
