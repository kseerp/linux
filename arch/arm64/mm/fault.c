// SPDX-License-Identifier: GPL-2.0-only
/*
 * Based on arch/arm/mm/fault.c
 *
 * Copyright (C) 1995  Linus Torvalds
 * Copyright (C) 1995-2004 Russell King
 * Copyright (C) 2012 ARM Ltd.
 */

#include <linux/acpi.h>
#include <linux/bitfield.h>
#include <linux/extable.h>
#include <linux/signal.h>
#include <linux/mm.h>
#include <linux/hardirq.h>
#include <linux/init.h>
#include <linux/kprobes.h>
#include <linux/uaccess.h>
#include <linux/page-flags.h>
#include <linux/sched/signal.h>
#include <linux/sched/debug.h>
#include <linux/highmem.h>
#include <linux/perf_event.h>
#include <linux/preempt.h>
#include <linux/hugetlb.h>

#include <asm/acpi.h>
#include <asm/bug.h>
#include <asm/cmpxchg.h>
#include <asm/cpufeature.h>
#include <asm/exception.h>
#include <asm/daifflags.h>
#include <asm/debug-monitors.h>
#include <asm/esr.h>
#include <asm/kprobes.h>
#include <asm/processor.h>
#include <asm/sysreg.h>
#include <asm/system_misc.h>
#include <asm/pgtable.h>
#include <asm/tlbflush.h>
#include <asm/traps.h>

struct fault_info {
	int	(*fn)(unsigned long addr, unsigned int esr,
		      struct pt_regs *regs);
	int	sig;
	int	code;
	const char *name;
};

static const struct fault_info fault_info[];
static struct fault_info debug_fault_info[];

static inline const struct fault_info *esr_to_fault_info(unsigned int esr)
{
	return fault_info + (esr & ESR_ELx_FSC);
}

static inline const struct fault_info *esr_to_debug_fault_info(unsigned int esr)
{
	return debug_fault_info + DBG_ESR_EVT(esr);
}

static void data_abort_decode(unsigned int esr)
{
	pr_alert("Data abort info:\n");

	if (esr & ESR_ELx_ISV) {
		pr_alert("  Access size = %u byte(s)\n",
			 1U << ((esr & ESR_ELx_SAS) >> ESR_ELx_SAS_SHIFT));
		pr_alert("  SSE = %lu, SRT = %lu\n",
			 (esr & ESR_ELx_SSE) >> ESR_ELx_SSE_SHIFT,
			 (esr & ESR_ELx_SRT_MASK) >> ESR_ELx_SRT_SHIFT);
		pr_alert("  SF = %lu, AR = %lu\n",
			 (esr & ESR_ELx_SF) >> ESR_ELx_SF_SHIFT,
			 (esr & ESR_ELx_AR) >> ESR_ELx_AR_SHIFT);
	} else {
		pr_alert("  ISV = 0, ISS = 0x%08lx\n", esr & ESR_ELx_ISS_MASK);
	}

	pr_alert("  CM = %lu, WnR = %lu\n",
		 (esr & ESR_ELx_CM) >> ESR_ELx_CM_SHIFT,
		 (esr & ESR_ELx_WNR) >> ESR_ELx_WNR_SHIFT);
}

static void mem_abort_decode(unsigned int esr)
{
	pr_alert("Mem abort info:\n");

	pr_alert("  ESR = 0x%08x\n", esr);
	pr_alert("  EC = 0x%02lx: %s, IL = %u bits\n",
		 ESR_ELx_EC(esr), esr_get_class_string(esr),
		 (esr & ESR_ELx_IL) ? 32 : 16);
	pr_alert("  SET = %lu, FnV = %lu\n",
		 (esr & ESR_ELx_SET_MASK) >> ESR_ELx_SET_SHIFT,
		 (esr & ESR_ELx_FnV) >> ESR_ELx_FnV_SHIFT);
	pr_alert("  EA = %lu, S1PTW = %lu\n",
		 (esr & ESR_ELx_EA) >> ESR_ELx_EA_SHIFT,
		 (esr & ESR_ELx_S1PTW) >> ESR_ELx_S1PTW_SHIFT);

	if (esr_is_data_abort(esr))
		data_abort_decode(esr);
}

static inline unsigned long mm_to_pgd_phys(struct mm_struct *mm)
{
	/* Either init_pg_dir or swapper_pg_dir */
	if (mm == &init_mm)
		return __pa_symbol(mm->pgd);

	return (unsigned long)virt_to_phys(mm->pgd);
}

/*
 * Dump out the page tables associated with 'addr' in the currently active mm.
 */
static void show_pte(unsigned long addr)
{
	struct mm_struct *mm;
	pgd_t *pgdp;
	pgd_t pgd;

	if (is_ttbr0_addr(addr)) {
		/* TTBR0 */
		mm = current->active_mm;
		if (mm == &init_mm) {
			pr_alert("[%016lx] user address but active_mm is swapper\n",
				 addr);
			return;
		}
	} else if (is_ttbr1_addr(addr)) {
		/* TTBR1 */
		mm = &init_mm;
	} else {
		pr_alert("[%016lx] address between user and kernel address ranges\n",
			 addr);
		return;
	}

	pr_alert("%s pgtable: %luk pages, %llu-bit VAs, pgdp=%016lx\n",
		 mm == &init_mm ? "swapper" : "user", PAGE_SIZE / SZ_1K,
		 vabits_actual, mm_to_pgd_phys(mm));
	pgdp = pgd_offset(mm, addr);
	pgd = READ_ONCE(*pgdp);
	pr_alert("[%016lx] pgd=%016llx", addr, pgd_val(pgd));

	do {
		pud_t *pudp, pud;
		pmd_t *pmdp, pmd;
		pte_t *ptep, pte;

		if (pgd_none(pgd) || pgd_bad(pgd))
			break;

		pudp = pud_offset(pgdp, addr);
		pud = READ_ONCE(*pudp);
		pr_cont(", pud=%016llx", pud_val(pud));
		if (pud_none(pud) || pud_bad(pud))
			break;

		pmdp = pmd_offset(pudp, addr);
		pmd = READ_ONCE(*pmdp);
		pr_cont(", pmd=%016llx", pmd_val(pmd));
		if (pmd_none(pmd) || pmd_bad(pmd))
			break;

		ptep = pte_offset_map(pmdp, addr);
		pte = READ_ONCE(*ptep);
		pr_cont(", pte=%016llx", pte_val(pte));
		pte_unmap(ptep);
	} while(0);

	pr_cont("\n");
}

/*
 * This function sets the access flags (dirty, accessed), as well as write
 * permission, and only to a more permissive setting.
 *
 * It needs to cope with hardware update of the accessed/dirty state by other
 * agents in the system and can safely skip the __sync_icache_dcache() call as,
 * like set_pte_at(), the PTE is never changed from no-exec to exec here.
 *
 * Returns whether or not the PTE actually changed.
 */
int ptep_set_access_flags(struct vm_area_struct *vma,
			  unsigned long address, pte_t *ptep,
			  pte_t entry, int dirty)
{
	pteval_t old_pteval, pteval;
	pte_t pte = READ_ONCE(*ptep);

	if (pte_same(pte, entry))
		return 0;

	/* only preserve the access flags and write permission */
	pte_val(entry) &= PTE_RDONLY | PTE_AF | PTE_WRITE | PTE_DIRTY;

	/*
	 * Setting the flags must be done atomically to avoid racing with the
	 * hardware update of the access/dirty state. The PTE_RDONLY bit must
	 * be set to the most permissive (lowest value) of *ptep and entry
	 * (calculated as: a & b == ~(~a | ~b)).
	 */
	pte_val(entry) ^= PTE_RDONLY;
	pteval = pte_val(pte);
	do {
		old_pteval = pteval;
		pteval ^= PTE_RDONLY;
		pteval |= pte_val(entry);
		pteval ^= PTE_RDONLY;
		pteval = cmpxchg_relaxed(&pte_val(*ptep), old_pteval, pteval);
	} while (pteval != old_pteval);

	flush_tlb_fix_spurious_fault(vma, address);
	return 1;
}

static bool is_el1_instruction_abort(unsigned int esr)
{
	return ESR_ELx_EC(esr) == ESR_ELx_EC_IABT_CUR;
}

static inline bool is_el1_permission_fault(unsigned long addr, unsigned int esr,
					   struct pt_regs *regs)
{
	unsigned int ec       = ESR_ELx_EC(esr);
	unsigned int fsc_type = esr & ESR_ELx_FSC_TYPE;

	if (ec != ESR_ELx_EC_DABT_CUR && ec != ESR_ELx_EC_IABT_CUR)
		return false;

	if (fsc_type == ESR_ELx_FSC_PERM)
		return true;

	if (is_ttbr0_addr(addr) && system_uses_ttbr0_pan())
		return fsc_type == ESR_ELx_FSC_FAULT &&
			(regs->pstate & PSR_PAN_BIT);

	return false;
}

static bool __kprobes is_spurious_el1_translation_fault(unsigned long addr,
							unsigned int esr,
							struct pt_regs *regs)
{
	unsigned long flags;
	u64 par, dfsc;

	if (ESR_ELx_EC(esr) != ESR_ELx_EC_DABT_CUR ||
	    (esr & ESR_ELx_FSC_TYPE) != ESR_ELx_FSC_FAULT)
		return false;

	local_irq_save(flags);
	asm volatile("at s1e1r, %0" :: "r" (addr));
	isb();
	par = read_sysreg(par_el1);
	local_irq_restore(flags);

	/*
	 * If we now have a valid translation, treat the translation fault as
	 * spurious.
	 */
	if (!(par & SYS_PAR_EL1_F))
		return true;

	/*
	 * If we got a different type of fault from the AT instruction,
	 * treat the translation fault as spurious.
	 */
	dfsc = FIELD_GET(SYS_PAR_EL1_FST, par);
	return (dfsc & ESR_ELx_FSC_TYPE) != ESR_ELx_FSC_FAULT;
}

static void die_kernel_fault(const char *msg, unsigned long addr,
			     unsigned int esr, struct pt_regs *regs)
{
	bust_spinlocks(1);

	pr_alert("Unable to handle kernel %s at virtual address %016lx\n", msg,
		 addr);

	mem_abort_decode(esr);

	show_pte(addr);
	die("Oops", regs, esr);
	bust_spinlocks(0);
	do_exit(SIGKILL);
}

static void __do_kernel_fault(unsigned long addr, unsigned int esr,
			      struct pt_regs *regs)
{
	const char *msg;

	/*
	 * Are we prepared to handle this kernel fault?
	 * We are almost certainly not prepared to handle instruction faults.
	 */
	if (!is_el1_instruction_abort(esr) && fixup_exception(regs))
		return;

	if (WARN_RATELIMIT(is_spurious_el1_translation_fault(addr, esr, regs),
	    "Ignoring spurious kernel translation fault at virtual address %016lx\n", addr))
		return;

	if (is_el1_permission_fault(addr, esr, regs)) {
		if (esr & ESR_ELx_WNR)
			msg = "write to read-only memory";
		else if (is_el1_instruction_abort(esr))
			msg = "execute from non-executable memory";
		else
			msg = "read from unreadable memory";
	} else if (addr < PAGE_SIZE) {
		msg = "NULL pointer dereference";
	} else {
		msg = "paging request";
	}

	die_kernel_fault(msg, addr, esr, regs);
}

static void set_thread_esr(unsigned long address, unsigned int esr)
{
	current->thread.fault_address = address;

	/*
	 * If the faulting address is in the kernel, we must sanitize the ESR.
	 * From userspace's point of view, kernel-only mappings don't exist
	 * at all, so we report them as level 0 translation faults.
	 * (This is not quite the way that "no mapping there at all" behaves:
	 * an alignment fault not caused by the memory type would take
	 * precedence over translation fault for a real access to empty
	 * space. Unfortunately we can't easily distinguish "alignment fault
	 * not caused by memory type" from "alignment fault caused by memory
	 * type", so we ignore this wrinkle and just return the translation
	 * fault.)
	 */
	if (!is_ttbr0_addr(current->thread.fault_address)) {
		switch (ESR_ELx_EC(esr)) {
		case ESR_ELx_EC_DABT_LOW:
			/*
			 * These bits provide only information about the
			 * faulting instruction, which userspace knows already.
			 * We explicitly clear bits which are architecturally
			 * RES0 in case they are given meanings in future.
			 * We always report the ESR as if the fault was taken
			 * to EL1 and so ISV and the bits in ISS[23:14] are
			 * clear. (In fact it always will be a fault to EL1.)
			 */
			esr &= ESR_ELx_EC_MASK | ESR_ELx_IL |
				ESR_ELx_CM | ESR_ELx_WNR;
			esr |= ESR_ELx_FSC_FAULT;
			break;
		case ESR_ELx_EC_IABT_LOW:
			/*
			 * Claim a level 0 translation fault.
			 * All other bits are architecturally RES0 for faults
			 * reported with that DFSC value, so we clear them.
			 */
			esr &= ESR_ELx_EC_MASK | ESR_ELx_IL;
			esr |= ESR_ELx_FSC_FAULT;
			break;
		default:
			/*
			 * This should never happen (entry.S only brings us
			 * into this code for insn and data aborts from a lower
			 * exception level). Fail safe by not providing an ESR
			 * context record at all.
			 */
			WARN(1, "ESR 0x%x is not DABT or IABT from EL0\n", esr);
			esr = 0;
			break;
		}
	}

	current->thread.fault_code = esr;
}

static void do_bad_area(unsigned long addr, unsigned int esr, struct pt_regs *regs)
{
	/*
	 * If we are in kernel mode at this point, we have no context to
	 * handle this fault with.
	 */
	if (user_mode(regs)) {
		const struct fault_info *inf = esr_to_fault_info(esr);

		set_thread_esr(addr, esr);
		arm64_force_sig_fault(inf->sig, inf->code, (void __user *)addr,
				      inf->name);
	} else {
		__do_kernel_fault(addr, esr, regs);
	}
}

#define VM_FAULT_BADMAP		0x010000
#define VM_FAULT_BADACCESS	0x020000

static vm_fault_t __do_page_fault(struct mm_struct *mm, unsigned long addr,
			   unsigned int mm_flags, unsigned long vm_flags)
{
	struct vm_area_struct *vma = find_vma(mm, addr);

	if (unlikely(!vma))
		return VM_FAULT_BADMAP;

	/*
	 * Ok, we have a good vm_area for this memory access, so we can handle
	 * it.
	 */
	if (unlikely(vma->vm_start > addr)) {
		if (!(vma->vm_flags & VM_GROWSDOWN))
			return VM_FAULT_BADMAP;
		if (expand_stack(vma, addr))
			return VM_FAULT_BADMAP;
	}

	/*
	 * Check that the permissions on the VMA allow for the fault which
	 * occurred.
	 */
	if (!(vma->vm_flags & vm_flags))
		return VM_FAULT_BADACCESS;
	return handle_mm_fault(vma, addr & PAGE_MASK, mm_flags);
}

static bool is_el0_instruction_abort(unsigned int esr)
{
	return ESR_ELx_EC(esr) == ESR_ELx_EC_IABT_LOW;
}

/*
 * Note: not valid for EL1 DC IVAC, but we never use that such that it
 * should fault. EL0 cannot issue DC IVAC (undef).
 */
static bool is_write_abort(unsigned int esr)
{
	return (esr & ESR_ELx_WNR) && !(esr & ESR_ELx_CM);
}

static int __kprobes do_page_fault(unsigned long addr, unsigned int esr,
				   struct pt_regs *regs)
{
	const struct fault_info *inf;
	struct mm_struct *mm = current->mm;
	vm_fault_t fault, major = 0;
<<<<<<< HEAD
	unsigned long vm_flags = VM_READ | VM_WRITE | VM_EXEC;
	unsigned int mm_flags = FAULT_FLAG_ALLOW_RETRY | FAULT_FLAG_KILLABLE;
=======
	unsigned long vm_flags = VM_ACCESS_FLAGS;
	unsigned int mm_flags = FAULT_FLAG_DEFAULT;
>>>>>>> 04d5ce62

	if (kprobe_page_fault(regs, esr))
		return 0;

	/*
	 * If we're in an interrupt or have no user context, we must not take
	 * the fault.
	 */
	if (faulthandler_disabled() || !mm)
		goto no_context;

	if (user_mode(regs))
		mm_flags |= FAULT_FLAG_USER;

	if (is_el0_instruction_abort(esr)) {
		vm_flags = VM_EXEC;
		mm_flags |= FAULT_FLAG_INSTRUCTION;
	} else if (is_write_abort(esr)) {
		vm_flags = VM_WRITE;
		mm_flags |= FAULT_FLAG_WRITE;
	}

	if (is_ttbr0_addr(addr) && is_el1_permission_fault(addr, esr, regs)) {
		/* regs->orig_addr_limit may be 0 if we entered from EL0 */
		if (regs->orig_addr_limit == KERNEL_DS)
			die_kernel_fault("access to user memory with fs=KERNEL_DS",
					 addr, esr, regs);

		if (is_el1_instruction_abort(esr))
			die_kernel_fault("execution of user memory",
					 addr, esr, regs);

		if (!search_exception_tables(regs->pc))
			die_kernel_fault("access to user memory outside uaccess routines",
					 addr, esr, regs);
	}

	perf_sw_event(PERF_COUNT_SW_PAGE_FAULTS, 1, regs, addr);

	/*
	 * As per x86, we may deadlock here. However, since the kernel only
	 * validly references user space from well defined areas of the code,
	 * we can bug out early if this is from code which shouldn't.
	 */
	if (!down_read_trylock(&mm->mmap_sem)) {
		if (!user_mode(regs) && !search_exception_tables(regs->pc))
			goto no_context;
retry:
		down_read(&mm->mmap_sem);
	} else {
		/*
		 * The above down_read_trylock() might have succeeded in which
		 * case, we'll have missed the might_sleep() from down_read().
		 */
		might_sleep();
#ifdef CONFIG_DEBUG_VM
		if (!user_mode(regs) && !search_exception_tables(regs->pc)) {
			up_read(&mm->mmap_sem);
			goto no_context;
		}
#endif
	}

	fault = __do_page_fault(mm, addr, mm_flags, vm_flags);
	major |= fault & VM_FAULT_MAJOR;

	/* Quick path to respond to signals */
	if (fault_signal_pending(fault, regs)) {
		if (!user_mode(regs))
			goto no_context;
		return 0;
	}

	if (fault & VM_FAULT_RETRY) {
		if (mm_flags & FAULT_FLAG_ALLOW_RETRY) {
			mm_flags |= FAULT_FLAG_TRIED;
			goto retry;
		}
	}
	up_read(&mm->mmap_sem);

	/*
	 * Handle the "normal" (no error) case first.
	 */
	if (likely(!(fault & (VM_FAULT_ERROR | VM_FAULT_BADMAP |
			      VM_FAULT_BADACCESS)))) {
		/*
		 * Major/minor page fault accounting is only done
		 * once. If we go through a retry, it is extremely
		 * likely that the page will be found in page cache at
		 * that point.
		 */
		if (major) {
			current->maj_flt++;
			perf_sw_event(PERF_COUNT_SW_PAGE_FAULTS_MAJ, 1, regs,
				      addr);
		} else {
			current->min_flt++;
			perf_sw_event(PERF_COUNT_SW_PAGE_FAULTS_MIN, 1, regs,
				      addr);
		}

		return 0;
	}

	/*
	 * If we are in kernel mode at this point, we have no context to
	 * handle this fault with.
	 */
	if (!user_mode(regs))
		goto no_context;

	if (fault & VM_FAULT_OOM) {
		/*
		 * We ran out of memory, call the OOM killer, and return to
		 * userspace (which will retry the fault, or kill us if we got
		 * oom-killed).
		 */
		pagefault_out_of_memory();
		return 0;
	}

	inf = esr_to_fault_info(esr);
	set_thread_esr(addr, esr);
	if (fault & VM_FAULT_SIGBUS) {
		/*
		 * We had some memory, but were unable to successfully fix up
		 * this page fault.
		 */
		arm64_force_sig_fault(SIGBUS, BUS_ADRERR, (void __user *)addr,
				      inf->name);
	} else if (fault & (VM_FAULT_HWPOISON_LARGE | VM_FAULT_HWPOISON)) {
		unsigned int lsb;

		lsb = PAGE_SHIFT;
		if (fault & VM_FAULT_HWPOISON_LARGE)
			lsb = hstate_index_to_shift(VM_FAULT_GET_HINDEX(fault));

		arm64_force_sig_mceerr(BUS_MCEERR_AR, (void __user *)addr, lsb,
				       inf->name);
	} else {
		/*
		 * Something tried to access memory that isn't in our memory
		 * map.
		 */
		arm64_force_sig_fault(SIGSEGV,
				      fault == VM_FAULT_BADACCESS ? SEGV_ACCERR : SEGV_MAPERR,
				      (void __user *)addr,
				      inf->name);
	}

	return 0;

no_context:
	__do_kernel_fault(addr, esr, regs);
	return 0;
}

static int __kprobes do_translation_fault(unsigned long addr,
					  unsigned int esr,
					  struct pt_regs *regs)
{
	if (is_ttbr0_addr(addr))
		return do_page_fault(addr, esr, regs);

	do_bad_area(addr, esr, regs);
	return 0;
}

static int do_alignment_fault(unsigned long addr, unsigned int esr,
			      struct pt_regs *regs)
{
	do_bad_area(addr, esr, regs);
	return 0;
}

static int do_bad(unsigned long addr, unsigned int esr, struct pt_regs *regs)
{
	return 1; /* "fault" */
}

static int do_sea(unsigned long addr, unsigned int esr, struct pt_regs *regs)
{
	const struct fault_info *inf;
	void __user *siaddr;

	inf = esr_to_fault_info(esr);

	/*
	 * Return value ignored as we rely on signal merging.
	 * Future patches will make this more robust.
	 */
	apei_claim_sea(regs);

	if (esr & ESR_ELx_FnV)
		siaddr = NULL;
	else
		siaddr  = (void __user *)addr;
	arm64_notify_die(inf->name, regs, inf->sig, inf->code, siaddr, esr);

	return 0;
}

static const struct fault_info fault_info[] = {
	{ do_bad,		SIGKILL, SI_KERNEL,	"ttbr address size fault"	},
	{ do_bad,		SIGKILL, SI_KERNEL,	"level 1 address size fault"	},
	{ do_bad,		SIGKILL, SI_KERNEL,	"level 2 address size fault"	},
	{ do_bad,		SIGKILL, SI_KERNEL,	"level 3 address size fault"	},
	{ do_translation_fault,	SIGSEGV, SEGV_MAPERR,	"level 0 translation fault"	},
	{ do_translation_fault,	SIGSEGV, SEGV_MAPERR,	"level 1 translation fault"	},
	{ do_translation_fault,	SIGSEGV, SEGV_MAPERR,	"level 2 translation fault"	},
	{ do_translation_fault,	SIGSEGV, SEGV_MAPERR,	"level 3 translation fault"	},
	{ do_bad,		SIGKILL, SI_KERNEL,	"unknown 8"			},
	{ do_page_fault,	SIGSEGV, SEGV_ACCERR,	"level 1 access flag fault"	},
	{ do_page_fault,	SIGSEGV, SEGV_ACCERR,	"level 2 access flag fault"	},
	{ do_page_fault,	SIGSEGV, SEGV_ACCERR,	"level 3 access flag fault"	},
	{ do_bad,		SIGKILL, SI_KERNEL,	"unknown 12"			},
	{ do_page_fault,	SIGSEGV, SEGV_ACCERR,	"level 1 permission fault"	},
	{ do_page_fault,	SIGSEGV, SEGV_ACCERR,	"level 2 permission fault"	},
	{ do_page_fault,	SIGSEGV, SEGV_ACCERR,	"level 3 permission fault"	},
	{ do_sea,		SIGBUS,  BUS_OBJERR,	"synchronous external abort"	},
	{ do_bad,		SIGKILL, SI_KERNEL,	"unknown 17"			},
	{ do_bad,		SIGKILL, SI_KERNEL,	"unknown 18"			},
	{ do_bad,		SIGKILL, SI_KERNEL,	"unknown 19"			},
	{ do_sea,		SIGKILL, SI_KERNEL,	"level 0 (translation table walk)"	},
	{ do_sea,		SIGKILL, SI_KERNEL,	"level 1 (translation table walk)"	},
	{ do_sea,		SIGKILL, SI_KERNEL,	"level 2 (translation table walk)"	},
	{ do_sea,		SIGKILL, SI_KERNEL,	"level 3 (translation table walk)"	},
	{ do_sea,		SIGBUS,  BUS_OBJERR,	"synchronous parity or ECC error" },	// Reserved when RAS is implemented
	{ do_bad,		SIGKILL, SI_KERNEL,	"unknown 25"			},
	{ do_bad,		SIGKILL, SI_KERNEL,	"unknown 26"			},
	{ do_bad,		SIGKILL, SI_KERNEL,	"unknown 27"			},
	{ do_sea,		SIGKILL, SI_KERNEL,	"level 0 synchronous parity error (translation table walk)"	},	// Reserved when RAS is implemented
	{ do_sea,		SIGKILL, SI_KERNEL,	"level 1 synchronous parity error (translation table walk)"	},	// Reserved when RAS is implemented
	{ do_sea,		SIGKILL, SI_KERNEL,	"level 2 synchronous parity error (translation table walk)"	},	// Reserved when RAS is implemented
	{ do_sea,		SIGKILL, SI_KERNEL,	"level 3 synchronous parity error (translation table walk)"	},	// Reserved when RAS is implemented
	{ do_bad,		SIGKILL, SI_KERNEL,	"unknown 32"			},
	{ do_alignment_fault,	SIGBUS,  BUS_ADRALN,	"alignment fault"		},
	{ do_bad,		SIGKILL, SI_KERNEL,	"unknown 34"			},
	{ do_bad,		SIGKILL, SI_KERNEL,	"unknown 35"			},
	{ do_bad,		SIGKILL, SI_KERNEL,	"unknown 36"			},
	{ do_bad,		SIGKILL, SI_KERNEL,	"unknown 37"			},
	{ do_bad,		SIGKILL, SI_KERNEL,	"unknown 38"			},
	{ do_bad,		SIGKILL, SI_KERNEL,	"unknown 39"			},
	{ do_bad,		SIGKILL, SI_KERNEL,	"unknown 40"			},
	{ do_bad,		SIGKILL, SI_KERNEL,	"unknown 41"			},
	{ do_bad,		SIGKILL, SI_KERNEL,	"unknown 42"			},
	{ do_bad,		SIGKILL, SI_KERNEL,	"unknown 43"			},
	{ do_bad,		SIGKILL, SI_KERNEL,	"unknown 44"			},
	{ do_bad,		SIGKILL, SI_KERNEL,	"unknown 45"			},
	{ do_bad,		SIGKILL, SI_KERNEL,	"unknown 46"			},
	{ do_bad,		SIGKILL, SI_KERNEL,	"unknown 47"			},
	{ do_bad,		SIGKILL, SI_KERNEL,	"TLB conflict abort"		},
	{ do_bad,		SIGKILL, SI_KERNEL,	"Unsupported atomic hardware update fault"	},
	{ do_bad,		SIGKILL, SI_KERNEL,	"unknown 50"			},
	{ do_bad,		SIGKILL, SI_KERNEL,	"unknown 51"			},
	{ do_bad,		SIGKILL, SI_KERNEL,	"implementation fault (lockdown abort)" },
	{ do_bad,		SIGBUS,  BUS_OBJERR,	"implementation fault (unsupported exclusive)" },
	{ do_bad,		SIGKILL, SI_KERNEL,	"unknown 54"			},
	{ do_bad,		SIGKILL, SI_KERNEL,	"unknown 55"			},
	{ do_bad,		SIGKILL, SI_KERNEL,	"unknown 56"			},
	{ do_bad,		SIGKILL, SI_KERNEL,	"unknown 57"			},
	{ do_bad,		SIGKILL, SI_KERNEL,	"unknown 58" 			},
	{ do_bad,		SIGKILL, SI_KERNEL,	"unknown 59"			},
	{ do_bad,		SIGKILL, SI_KERNEL,	"unknown 60"			},
	{ do_bad,		SIGKILL, SI_KERNEL,	"section domain fault"		},
	{ do_bad,		SIGKILL, SI_KERNEL,	"page domain fault"		},
	{ do_bad,		SIGKILL, SI_KERNEL,	"unknown 63"			},
};

void do_mem_abort(unsigned long addr, unsigned int esr, struct pt_regs *regs)
{
	const struct fault_info *inf = esr_to_fault_info(esr);

	if (!inf->fn(addr, esr, regs))
		return;

	if (!user_mode(regs)) {
		pr_alert("Unhandled fault at 0x%016lx\n", addr);
		mem_abort_decode(esr);
		show_pte(addr);
	}

	arm64_notify_die(inf->name, regs,
			 inf->sig, inf->code, (void __user *)addr, esr);
}
NOKPROBE_SYMBOL(do_mem_abort);

void do_el0_irq_bp_hardening(void)
{
	/* PC has already been checked in entry.S */
	arm64_apply_bp_hardening();
}
NOKPROBE_SYMBOL(do_el0_irq_bp_hardening);

void do_sp_pc_abort(unsigned long addr, unsigned int esr, struct pt_regs *regs)
{
	arm64_notify_die("SP/PC alignment exception", regs,
			 SIGBUS, BUS_ADRALN, (void __user *)addr, esr);
}
NOKPROBE_SYMBOL(do_sp_pc_abort);

int __init early_brk64(unsigned long addr, unsigned int esr,
		       struct pt_regs *regs);

/*
 * __refdata because early_brk64 is __init, but the reference to it is
 * clobbered at arch_initcall time.
 * See traps.c and debug-monitors.c:debug_traps_init().
 */
static struct fault_info __refdata debug_fault_info[] = {
	{ do_bad,	SIGTRAP,	TRAP_HWBKPT,	"hardware breakpoint"	},
	{ do_bad,	SIGTRAP,	TRAP_HWBKPT,	"hardware single-step"	},
	{ do_bad,	SIGTRAP,	TRAP_HWBKPT,	"hardware watchpoint"	},
	{ do_bad,	SIGKILL,	SI_KERNEL,	"unknown 3"		},
	{ do_bad,	SIGTRAP,	TRAP_BRKPT,	"aarch32 BKPT"		},
	{ do_bad,	SIGKILL,	SI_KERNEL,	"aarch32 vector catch"	},
	{ early_brk64,	SIGTRAP,	TRAP_BRKPT,	"aarch64 BRK"		},
	{ do_bad,	SIGKILL,	SI_KERNEL,	"unknown 7"		},
};

void __init hook_debug_fault_code(int nr,
				  int (*fn)(unsigned long, unsigned int, struct pt_regs *),
				  int sig, int code, const char *name)
{
	BUG_ON(nr < 0 || nr >= ARRAY_SIZE(debug_fault_info));

	debug_fault_info[nr].fn		= fn;
	debug_fault_info[nr].sig	= sig;
	debug_fault_info[nr].code	= code;
	debug_fault_info[nr].name	= name;
}

/*
 * In debug exception context, we explicitly disable preemption despite
 * having interrupts disabled.
 * This serves two purposes: it makes it much less likely that we would
 * accidentally schedule in exception context and it will force a warning
 * if we somehow manage to schedule by accident.
 */
static void debug_exception_enter(struct pt_regs *regs)
{
	/*
	 * Tell lockdep we disabled irqs in entry.S. Do nothing if they were
	 * already disabled to preserve the last enabled/disabled addresses.
	 */
	if (interrupts_enabled(regs))
		trace_hardirqs_off();

	if (user_mode(regs)) {
		RCU_LOCKDEP_WARN(!rcu_is_watching(), "entry code didn't wake RCU");
	} else {
		/*
		 * We might have interrupted pretty much anything.  In
		 * fact, if we're a debug exception, we can even interrupt
		 * NMI processing. We don't want this code makes in_nmi()
		 * to return true, but we need to notify RCU.
		 */
		rcu_nmi_enter();
	}

	preempt_disable();

	/* This code is a bit fragile.  Test it. */
	RCU_LOCKDEP_WARN(!rcu_is_watching(), "exception_enter didn't work");
}
NOKPROBE_SYMBOL(debug_exception_enter);

static void debug_exception_exit(struct pt_regs *regs)
{
	preempt_enable_no_resched();

	if (!user_mode(regs))
		rcu_nmi_exit();

	if (interrupts_enabled(regs))
		trace_hardirqs_on();
}
NOKPROBE_SYMBOL(debug_exception_exit);

#ifdef CONFIG_ARM64_ERRATUM_1463225
DECLARE_PER_CPU(int, __in_cortex_a76_erratum_1463225_wa);

static int cortex_a76_erratum_1463225_debug_handler(struct pt_regs *regs)
{
	if (user_mode(regs))
		return 0;

	if (!__this_cpu_read(__in_cortex_a76_erratum_1463225_wa))
		return 0;

	/*
	 * We've taken a dummy step exception from the kernel to ensure
	 * that interrupts are re-enabled on the syscall path. Return back
	 * to cortex_a76_erratum_1463225_svc_handler() with debug exceptions
	 * masked so that we can safely restore the mdscr and get on with
	 * handling the syscall.
	 */
	regs->pstate |= PSR_D_BIT;
	return 1;
}
#else
static int cortex_a76_erratum_1463225_debug_handler(struct pt_regs *regs)
{
	return 0;
}
#endif /* CONFIG_ARM64_ERRATUM_1463225 */
NOKPROBE_SYMBOL(cortex_a76_erratum_1463225_debug_handler);

void do_debug_exception(unsigned long addr_if_watchpoint, unsigned int esr,
			struct pt_regs *regs)
{
	const struct fault_info *inf = esr_to_debug_fault_info(esr);
	unsigned long pc = instruction_pointer(regs);

	if (cortex_a76_erratum_1463225_debug_handler(regs))
		return;

	debug_exception_enter(regs);

	if (user_mode(regs) && !is_ttbr0_addr(pc))
		arm64_apply_bp_hardening();

	if (inf->fn(addr_if_watchpoint, esr, regs)) {
		arm64_notify_die(inf->name, regs,
				 inf->sig, inf->code, (void __user *)pc, esr);
	}

	debug_exception_exit(regs);
}
NOKPROBE_SYMBOL(do_debug_exception);<|MERGE_RESOLUTION|>--- conflicted
+++ resolved
@@ -445,13 +445,8 @@
 	const struct fault_info *inf;
 	struct mm_struct *mm = current->mm;
 	vm_fault_t fault, major = 0;
-<<<<<<< HEAD
-	unsigned long vm_flags = VM_READ | VM_WRITE | VM_EXEC;
-	unsigned int mm_flags = FAULT_FLAG_ALLOW_RETRY | FAULT_FLAG_KILLABLE;
-=======
 	unsigned long vm_flags = VM_ACCESS_FLAGS;
 	unsigned int mm_flags = FAULT_FLAG_DEFAULT;
->>>>>>> 04d5ce62
 
 	if (kprobe_page_fault(regs, esr))
 		return 0;
