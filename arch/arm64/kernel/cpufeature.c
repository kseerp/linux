--- conflicted
+++ resolved
@@ -2215,14 +2215,11 @@
 	set_pstate_dit(1);
 }
 
-<<<<<<< HEAD
-=======
 static void cpu_enable_mops(const struct arm64_cpu_capabilities *__unused)
 {
 	sysreg_clear_set(sctlr_el1, 0, SCTLR_EL1_MSCEn);
 }
 
->>>>>>> 08485d4c
 /* Internal helper functions to match cpu capability type */
 static bool
 cpucap_late_cpu_optional(const struct arm64_cpu_capabilities *cap)
@@ -2721,18 +2718,6 @@
 		.type = ARM64_CPUCAP_SYSTEM_FEATURE,
 		.matches = has_cpuid_feature,
 		ARM64_CPUID_FIELDS(ID_AA64MMFR2_EL1, EVT, IMP)
-	},
-	{
-		.desc = "Data independent timing control (DIT)",
-		.capability = ARM64_HAS_DIT,
-		.type = ARM64_CPUCAP_SYSTEM_FEATURE,
-		.sys_reg = SYS_ID_AA64PFR0_EL1,
-		.sign = FTR_UNSIGNED,
-		.field_pos = ID_AA64PFR0_EL1_DIT_SHIFT,
-		.field_width = 4,
-		.min_field_value = ID_AA64PFR0_EL1_DIT_IMP,
-		.matches = has_cpuid_feature,
-		.cpu_enable = cpu_enable_dit,
 	},
 	{},
 };
