/*
 *  FPU support code, moved here from head.S so that it can be used
 *  by chips which use other head-whatever.S files.
 *
 *    Copyright (C) 1995-1996 Gary Thomas (gdt@linuxppc.org)
 *    Copyright (C) 1996 Cort Dougan <cort@cs.nmt.edu>
 *    Copyright (C) 1996 Paul Mackerras.
 *    Copyright (C) 1997 Dan Malek (dmalek@jlc.net).
 *
 *  This program is free software; you can redistribute it and/or
 *  modify it under the terms of the GNU General Public License
 *  as published by the Free Software Foundation; either version
 *  2 of the License, or (at your option) any later version.
 *
 */

#include <asm/reg.h>
#include <asm/page.h>
#include <asm/mmu.h>
#include <asm/pgtable.h>
#include <asm/cputable.h>
#include <asm/cache.h>
#include <asm/thread_info.h>
#include <asm/ppc_asm.h>
#include <asm/asm-offsets.h>
#include <asm/ptrace.h>

#ifdef CONFIG_VSX
#define __REST_32FPVSRS(n,c,base)					\
BEGIN_FTR_SECTION							\
	b	2f;							\
END_FTR_SECTION_IFSET(CPU_FTR_VSX);					\
	REST_32FPRS(n,base);						\
	b	3f;							\
2:	REST_32VSRS(n,c,base);						\
3:

#define __SAVE_32FPVSRS(n,c,base)					\
BEGIN_FTR_SECTION							\
	b	2f;							\
END_FTR_SECTION_IFSET(CPU_FTR_VSX);					\
	SAVE_32FPRS(n,base);						\
	b	3f;							\
2:	SAVE_32VSRS(n,c,base);						\
3:
#else
#define __REST_32FPVSRS(n,b,base)	REST_32FPRS(n, base)
#define __SAVE_32FPVSRS(n,b,base)	SAVE_32FPRS(n, base)
#endif
#define REST_32FPVSRS(n,c,base) __REST_32FPVSRS(n,__REG_##c,__REG_##base)
#define SAVE_32FPVSRS(n,c,base) __SAVE_32FPVSRS(n,__REG_##c,__REG_##base)

#ifdef CONFIG_PPC_TRANSACTIONAL_MEM
/* void do_load_up_transact_fpu(struct thread_struct *thread)
 *
 * This is similar to load_up_fpu but for the transactional version of the FP
 * register set.  It doesn't mess with the task MSR or valid flags.
 * Furthermore, we don't do lazy FP with TM currently.
 */
_GLOBAL(do_load_up_transact_fpu)
	mfmsr	r6
	ori	r5,r6,MSR_FP
#ifdef CONFIG_VSX
BEGIN_FTR_SECTION
	oris	r5,r5,MSR_VSX@h
END_FTR_SECTION_IFSET(CPU_FTR_VSX)
#endif
	SYNC
	MTMSRD(r5)

	addi	r7,r3,THREAD_TRANSACT_FPSTATE
	lfd	fr0,FPSTATE_FPSCR(r7)
	MTFSF_L(fr0)
	REST_32FPVSRS(0, R4, R7)

	blr
#endif /* CONFIG_PPC_TRANSACTIONAL_MEM */

/*
 * Load state from memory into FP registers including FPSCR.
 * Assumes the caller has enabled FP in the MSR.
 */
_GLOBAL(load_fp_state)
	lfd	fr0,FPSTATE_FPSCR(r3)
	MTFSF_L(fr0)
	REST_32FPVSRS(0, R4, R3)
	blr

/*
 * Store FP state into memory, including FPSCR
 * Assumes the caller has enabled FP in the MSR.
 */
_GLOBAL(store_fp_state)
	SAVE_32FPVSRS(0, R4, R3)
	mffs	fr0
	stfd	fr0,FPSTATE_FPSCR(r3)
	blr

/*
 * This task wants to use the FPU now.
 * On UP, disable FP for the task which had the FPU previously,
 * and save its floating-point registers in its thread_struct.
 * Load up this task's FP registers from its thread_struct,
 * enable the FPU for the current task and return to the task.
 * Note that on 32-bit this can only use registers that will be
 * restored by fast_exception_return, i.e. r3 - r6, r10 and r11.
 */
_GLOBAL(load_up_fpu)
#if defined(CONFIG_XILINX_VIRTEX_5_FXT) && defined(CONFIG_PPC_FPU)
	li	r3,0
	lis	r5,excep_state@h
	ori	r5,r5,excep_state@l
	stw	r3,0(r5)

	mfspr   r5,SPRN_CCR0
	/* set CCR0[9] to disable the load miss queue inside the ppc440 */
	oris    r5,r5, (1<<6)
	/* set CCR0[26] to ... */
	ori	r5,r5, (1<<5)
	mtspr   SPRN_CCR0,r5
	isync
#endif

	mfmsr	r5
	ori	r5,r5,MSR_FP
#ifdef CONFIG_VSX
BEGIN_FTR_SECTION
	oris	r5,r5,MSR_VSX@h
END_FTR_SECTION_IFSET(CPU_FTR_VSX)
#endif
	SYNC
	MTMSRD(r5)			/* enable use of fpu now */
	isync
	/* enable use of FP after return */
#ifdef CONFIG_PPC32
	mfspr	r5,SPRN_SPRG_THREAD	/* current task's THREAD (phys) */
	lwz	r4,THREAD_FPEXC_MODE(r5)
	ori	r9,r9,MSR_FP		/* enable FP for current */
	or	r9,r9,r4
#else
	ld	r4,PACACURRENT(r13)
	addi	r5,r4,THREAD		/* Get THREAD */
	lwz	r4,THREAD_FPEXC_MODE(r5)
	ori	r12,r12,MSR_FP
	or	r12,r12,r4
	std	r12,_MSR(r1)
#endif
	addi	r10,r5,THREAD_FPSTATE
	lfd	fr0,FPSTATE_FPSCR(r10)
	MTFSF_L(fr0)
	REST_32FPVSRS(0, R4, R10)
	/* restore registers and return */
	/* we haven't used ctr or xer or lr */
	blr

/*
 * __giveup_fpu(tsk)
 * Disable FP for the task given as the argument,
 * and save the floating-point registers in its thread_struct.
 * Enables the FPU for use in the kernel on return.
 */
<<<<<<< HEAD
_GLOBAL(giveup_fpu)
#if defined(CONFIG_XILINX_VIRTEX_5_FXT) && defined(CONFIG_PPC_FPU)
	mfspr   r5,SPRN_CCR0
	/* set CCR0[9] to disable the load miss queue inside the ppc440 */
	oris    r5,r5, (1<<6)
	/* set CCR0[26] to ... */
	ori	r5,r5, (1<<5)
	mtspr   SPRN_CCR0,r5
	isync
#endif

	mfmsr	r5
	ori	r5,r5,MSR_FP
#ifdef CONFIG_VSX
BEGIN_FTR_SECTION
	oris	r5,r5,MSR_VSX@h
END_FTR_SECTION_IFSET(CPU_FTR_VSX)
#endif
	SYNC_601
	ISYNC_601
	MTMSRD(r5)			/* enable use of fpu now */
	SYNC_601
	isync
	PPC_LCMPI	0,r3,0
	beqlr-				/* if no previous owner, done */
=======
_GLOBAL(__giveup_fpu)
>>>>>>> b562e44f
	addi	r3,r3,THREAD	        /* want THREAD of task */
	PPC_LL	r6,THREAD_FPSAVEAREA(r3)
	PPC_LL	r5,PT_REGS(r3)
	PPC_LCMPI	0,r6,0
	bne	2f
	addi	r6,r3,THREAD_FPSTATE
2:	PPC_LCMPI	0,r5,0
	SAVE_32FPVSRS(0, R4, R6)
	mffs	fr0
	stfd	fr0,FPSTATE_FPSCR(r6)
	beq	1f
	PPC_LL	r4,_MSR-STACK_FRAME_OVERHEAD(r5)
	li	r3,MSR_FP|MSR_FE0|MSR_FE1
#ifdef CONFIG_VSX
BEGIN_FTR_SECTION
	oris	r3,r3,MSR_VSX@h
END_FTR_SECTION_IFSET(CPU_FTR_VSX)
#endif
	andc	r4,r4,r3		/* disable FP for previous task */
	PPC_STL	r4,_MSR-STACK_FRAME_OVERHEAD(r5)
1:
	blr

/*
 * These are used in the alignment trap handler when emulating
 * single-precision loads and stores.
 */

_GLOBAL(cvt_fd)
	lfs	0,0(r3)
	stfd	0,0(r4)
	blr

_GLOBAL(cvt_df)
	lfd	0,0(r3)
	stfs	0,0(r4)
	blr<|MERGE_RESOLUTION|>--- conflicted
+++ resolved
@@ -159,8 +159,7 @@
  * and save the floating-point registers in its thread_struct.
  * Enables the FPU for use in the kernel on return.
  */
-<<<<<<< HEAD
-_GLOBAL(giveup_fpu)
+_GLOBAL(__giveup_fpu)
 #if defined(CONFIG_XILINX_VIRTEX_5_FXT) && defined(CONFIG_PPC_FPU)
 	mfspr   r5,SPRN_CCR0
 	/* set CCR0[9] to disable the load miss queue inside the ppc440 */
@@ -185,9 +184,6 @@
 	isync
 	PPC_LCMPI	0,r3,0
 	beqlr-				/* if no previous owner, done */
-=======
-_GLOBAL(__giveup_fpu)
->>>>>>> b562e44f
 	addi	r3,r3,THREAD	        /* want THREAD of task */
 	PPC_LL	r6,THREAD_FPSAVEAREA(r3)
 	PPC_LL	r5,PT_REGS(r3)
