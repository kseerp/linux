--- conflicted
+++ resolved
@@ -1,10 +1,6 @@
 obj-y			+= setup.o opal-takeover.o opal-wrappers.o opal.o
-<<<<<<< HEAD
-obj-y			+= opal-rtc.o opal-nvram.o opal-lpc.o
-=======
 obj-y			+= opal-rtc.o opal-nvram.o opal-lpc.o opal-flash.o
 obj-y			+= rng.o
->>>>>>> d8ec26d7
 
 obj-$(CONFIG_SMP)	+= smp.o
 obj-$(CONFIG_PCI)	+= pci.o pci-p5ioc2.o pci-ioda.o
