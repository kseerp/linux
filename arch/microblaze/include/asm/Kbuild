--- conflicted
+++ resolved
@@ -7,7 +7,6 @@
 generic-y += compat.h
 generic-y += device.h
 generic-y += div64.h
-generic-y += dma-contiguous.h
 generic-y += dma-mapping.h
 generic-y += emergency-restart.h
 generic-y += exec.h
@@ -25,11 +24,7 @@
 generic-y += local64.h
 generic-y += mcs_spinlock.h
 generic-y += mm-arch-hooks.h
-<<<<<<< HEAD
-generic-y += msi.h
-=======
 generic-y += mmiowb.h
->>>>>>> e0d688d4
 generic-y += parport.h
 generic-y += percpu.h
 generic-y += preempt.h
