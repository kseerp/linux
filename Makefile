VERSION = 2
PATCHLEVEL = 6
SUBLEVEL = 22
SUBLEVEL = 23
<<<<<<< HEAD
EXTRAVERSION =xlnx-rc9
=======
EXTRAVERSION =
>>>>>>> bbf25010
NAME = Arr Matey! A Hairy Bilge Rat!

# *DOCUMENTATION*
# To see a list of typical targets execute "make help"
# More info can be located in ./README
# Comments in this file are targeted only to the developer, do not
# expect to learn how to build the kernel reading this file.

# Do not:
# o  use make's built-in rules and variables
#    (this increases performance and avoid hard-to-debug behavour);
# o  print "Entering directory ...";
MAKEFLAGS += -rR --no-print-directory

# We are using a recursive build, so we need to do a little thinking
# to get the ordering right.
#
# Most importantly: sub-Makefiles should only ever modify files in
# their own directory. If in some directory we have a dependency on
# a file in another dir (which doesn't happen often, but it's often
# unavoidable when linking the built-in.o targets which finally
# turn into vmlinux), we will call a sub make in that other dir, and
# after that we are sure that everything which is in that other dir
# is now up to date.
#
# The only cases where we need to modify files which have global
# effects are thus separated out and done before the recursive
# descending is started. They are now explicitly listed as the
# prepare rule.

# To put more focus on warnings, be less verbose as default
# Use 'make V=1' to see the full commands

ifdef V
  ifeq ("$(origin V)", "command line")
    KBUILD_VERBOSE = $(V)
  endif
endif
ifndef KBUILD_VERBOSE
  KBUILD_VERBOSE = 0
endif

# Call a source code checker (by default, "sparse") as part of the
# C compilation.
#
# Use 'make C=1' to enable checking of only re-compiled files.
# Use 'make C=2' to enable checking of *all* source files, regardless
# of whether they are re-compiled or not.
#
# See the file "Documentation/sparse.txt" for more details, including
# where to get the "sparse" utility.

ifdef C
  ifeq ("$(origin C)", "command line")
    KBUILD_CHECKSRC = $(C)
  endif
endif
ifndef KBUILD_CHECKSRC
  KBUILD_CHECKSRC = 0
endif

# Use make M=dir to specify directory of external module to build
# Old syntax make ... SUBDIRS=$PWD is still supported
# Setting the environment variable KBUILD_EXTMOD take precedence
ifdef SUBDIRS
  KBUILD_EXTMOD ?= $(SUBDIRS)
endif
ifdef M
  ifeq ("$(origin M)", "command line")
    KBUILD_EXTMOD := $(M)
  endif
endif


# kbuild supports saving output files in a separate directory.
# To locate output files in a separate directory two syntaxes are supported.
# In both cases the working directory must be the root of the kernel src.
# 1) O=
# Use "make O=dir/to/store/output/files/"
#
# 2) Set KBUILD_OUTPUT
# Set the environment variable KBUILD_OUTPUT to point to the directory
# where the output files shall be placed.
# export KBUILD_OUTPUT=dir/to/store/output/files/
# make
#
# The O= assignment takes precedence over the KBUILD_OUTPUT environment
# variable.


# KBUILD_SRC is set on invocation of make in OBJ directory
# KBUILD_SRC is not intended to be used by the regular user (for now)
ifeq ($(KBUILD_SRC),)

# OK, Make called in directory where kernel src resides
# Do we want to locate output files in a separate directory?
ifdef O
  ifeq ("$(origin O)", "command line")
    KBUILD_OUTPUT := $(O)
  endif
endif

# That's our default target when none is given on the command line
PHONY := _all
_all:

ifneq ($(KBUILD_OUTPUT),)
# Invoke a second make in the output directory, passing relevant variables
# check that the output directory actually exists
saved-output := $(KBUILD_OUTPUT)
KBUILD_OUTPUT := $(shell cd $(KBUILD_OUTPUT) && /bin/pwd)
$(if $(KBUILD_OUTPUT),, \
     $(error output directory "$(saved-output)" does not exist))

PHONY += $(MAKECMDGOALS)

$(filter-out _all,$(MAKECMDGOALS)) _all:
	$(if $(KBUILD_VERBOSE:1=),@)$(MAKE) -C $(KBUILD_OUTPUT) \
	KBUILD_SRC=$(CURDIR) \
	KBUILD_EXTMOD="$(KBUILD_EXTMOD)" -f $(CURDIR)/Makefile $@

# Leave processing to above invocation of make
skip-makefile := 1
endif # ifneq ($(KBUILD_OUTPUT),)
endif # ifeq ($(KBUILD_SRC),)

# We process the rest of the Makefile if this is the final invocation of make
ifeq ($(skip-makefile),)

# If building an external module we do not care about the all: rule
# but instead _all depend on modules
PHONY += all
ifeq ($(KBUILD_EXTMOD),)
_all: all
else
_all: modules
endif

srctree		:= $(if $(KBUILD_SRC),$(KBUILD_SRC),$(CURDIR))
TOPDIR		:= $(srctree)
# FIXME - TOPDIR is obsolete, use srctree/objtree
objtree		:= $(CURDIR)
src		:= $(srctree)
obj		:= $(objtree)

VPATH		:= $(srctree)$(if $(KBUILD_EXTMOD),:$(KBUILD_EXTMOD))

export srctree objtree VPATH TOPDIR


# SUBARCH tells the usermode build what the underlying arch is.  That is set
# first, and if a usermode build is happening, the "ARCH=um" on the command
# line overrides the setting of ARCH below.  If a native build is happening,
# then ARCH is assigned, getting whatever value it gets normally, and 
# SUBARCH is subsequently ignored.

SUBARCH := $(shell uname -m | sed -e s/i.86/i386/ -e s/sun4u/sparc64/ \
				  -e s/arm.*/arm/ -e s/sa110/arm/ \
				  -e s/s390x/s390/ -e s/parisc64/parisc/ \
				  -e s/ppc.*/powerpc/ -e s/mips.*/mips/ )

# Cross compiling and selecting different set of gcc/bin-utils
# ---------------------------------------------------------------------------
#
# When performing cross compilation for other architectures ARCH shall be set
# to the target architecture. (See arch/* for the possibilities).
# ARCH can be set during invocation of make:
# make ARCH=ia64
# Another way is to have ARCH set in the environment.
# The default ARCH is the host where make is executed.

# CROSS_COMPILE specify the prefix used for all executables used
# during compilation. Only gcc and related bin-utils executables
# are prefixed with $(CROSS_COMPILE).
# CROSS_COMPILE can be set on the command line
# make CROSS_COMPILE=ia64-linux-
# Alternatively CROSS_COMPILE can be set in the environment.
# Default value for CROSS_COMPILE is not to prefix executables
# Note: Some architectures assign CROSS_COMPILE in their arch/*/Makefile

ARCH		?= $(SUBARCH)
CROSS_COMPILE	?=

# Architecture as present in compile.h
UTS_MACHINE := $(ARCH)

KCONFIG_CONFIG	?= .config

# SHELL used by kbuild
CONFIG_SHELL := $(shell if [ -x "$$BASH" ]; then echo $$BASH; \
	  else if [ -x /bin/bash ]; then echo /bin/bash; \
	  else echo sh; fi ; fi)

HOSTCC       = gcc
HOSTCXX      = g++
HOSTCFLAGS   = -Wall -Wstrict-prototypes -O2 -fomit-frame-pointer
HOSTCXXFLAGS = -O2

# Decide whether to build built-in, modular, or both.
# Normally, just do built-in.

KBUILD_MODULES :=
KBUILD_BUILTIN := 1

#	If we have only "make modules", don't compile built-in objects.
#	When we're building modules with modversions, we need to consider
#	the built-in objects during the descend as well, in order to
#	make sure the checksums are up to date before we record them.

ifeq ($(MAKECMDGOALS),modules)
  KBUILD_BUILTIN := $(if $(CONFIG_MODVERSIONS),1)
endif

#	If we have "make <whatever> modules", compile modules
#	in addition to whatever we do anyway.
#	Just "make" or "make all" shall build modules as well

ifneq ($(filter all _all modules,$(MAKECMDGOALS)),)
  KBUILD_MODULES := 1
endif

ifeq ($(MAKECMDGOALS),)
  KBUILD_MODULES := 1
endif

export KBUILD_MODULES KBUILD_BUILTIN
export KBUILD_CHECKSRC KBUILD_SRC KBUILD_EXTMOD

# Beautify output
# ---------------------------------------------------------------------------
#
# Normally, we echo the whole command before executing it. By making
# that echo $($(quiet)$(cmd)), we now have the possibility to set
# $(quiet) to choose other forms of output instead, e.g.
#
#         quiet_cmd_cc_o_c = Compiling $(RELDIR)/$@
#         cmd_cc_o_c       = $(CC) $(c_flags) -c -o $@ $<
#
# If $(quiet) is empty, the whole command will be printed.
# If it is set to "quiet_", only the short version will be printed. 
# If it is set to "silent_", nothing will be printed at all, since
# the variable $(silent_cmd_cc_o_c) doesn't exist.
#
# A simple variant is to prefix commands with $(Q) - that's useful
# for commands that shall be hidden in non-verbose mode.
#
#	$(Q)ln $@ :<
#
# If KBUILD_VERBOSE equals 0 then the above command will be hidden.
# If KBUILD_VERBOSE equals 1 then the above command is displayed.

ifeq ($(KBUILD_VERBOSE),1)
  quiet =
  Q =
else
  quiet=quiet_
  Q = @
endif

# If the user is running make -s (silent mode), suppress echoing of
# commands

ifneq ($(findstring s,$(MAKEFLAGS)),)
  quiet=silent_
endif

export quiet Q KBUILD_VERBOSE


# Look for make include files relative to root of kernel src
MAKEFLAGS += --include-dir=$(srctree)

# We need some generic definitions.
include $(srctree)/scripts/Kbuild.include

# Make variables (CC, etc...)

AS		= $(CROSS_COMPILE)as
LD		= $(CROSS_COMPILE)ld
CC		= $(CROSS_COMPILE)gcc
CPP		= $(CC) -E
AR		= $(CROSS_COMPILE)ar
NM		= $(CROSS_COMPILE)nm
STRIP		= $(CROSS_COMPILE)strip
OBJCOPY		= $(CROSS_COMPILE)objcopy
OBJDUMP		= $(CROSS_COMPILE)objdump
AWK		= awk
GENKSYMS	= scripts/genksyms/genksyms
DEPMOD		= /sbin/depmod
KALLSYMS	= scripts/kallsyms
PERL		= perl
CHECK		= sparse

CHECKFLAGS     := -D__linux__ -Dlinux -D__STDC__ -Dunix -D__unix__ -Wbitwise $(CF)
MODFLAGS	= -DMODULE
CFLAGS_MODULE   = $(MODFLAGS)
AFLAGS_MODULE   = $(MODFLAGS)
LDFLAGS_MODULE  =
CFLAGS_KERNEL	=
AFLAGS_KERNEL	=


# Use LINUXINCLUDE when you must reference the include/ directory.
# Needed to be compatible with the O= option
LINUXINCLUDE    := -Iinclude \
                   $(if $(KBUILD_SRC),-Iinclude2 -I$(srctree)/include) \
		   -include include/linux/autoconf.h

CPPFLAGS        := -D__KERNEL__ $(LINUXINCLUDE)

CFLAGS          := -Wall -Wundef -Wstrict-prototypes -Wno-trigraphs \
		   -fno-strict-aliasing -fno-common \
		   -Werror-implicit-function-declaration
AFLAGS          := -D__ASSEMBLY__

# Read KERNELRELEASE from include/config/kernel.release (if it exists)
KERNELRELEASE = $(shell cat include/config/kernel.release 2> /dev/null)
KERNELVERSION = $(VERSION).$(PATCHLEVEL).$(SUBLEVEL)$(EXTRAVERSION)

export VERSION PATCHLEVEL SUBLEVEL KERNELRELEASE KERNELVERSION
export ARCH CONFIG_SHELL HOSTCC HOSTCFLAGS CROSS_COMPILE AS LD CC
export CPP AR NM STRIP OBJCOPY OBJDUMP MAKE AWK GENKSYMS PERL UTS_MACHINE
export HOSTCXX HOSTCXXFLAGS LDFLAGS_MODULE CHECK CHECKFLAGS

export CPPFLAGS NOSTDINC_FLAGS LINUXINCLUDE OBJCOPYFLAGS LDFLAGS
export CFLAGS CFLAGS_KERNEL CFLAGS_MODULE
export AFLAGS AFLAGS_KERNEL AFLAGS_MODULE

# When compiling out-of-tree modules, put MODVERDIR in the module
# tree rather than in the kernel tree. The kernel tree might
# even be read-only.
export MODVERDIR := $(if $(KBUILD_EXTMOD),$(firstword $(KBUILD_EXTMOD))/).tmp_versions

# Files to ignore in find ... statements

RCS_FIND_IGNORE := \( -name SCCS -o -name BitKeeper -o -name .svn -o -name CVS -o -name .pc -o -name .hg -o -name .git \) -prune -o
export RCS_TAR_IGNORE := --exclude SCCS --exclude BitKeeper --exclude .svn --exclude CVS --exclude .pc --exclude .hg --exclude .git

# ===========================================================================
# Rules shared between *config targets and build targets

# Basic helpers built in scripts/
PHONY += scripts_basic
scripts_basic:
	$(Q)$(MAKE) $(build)=scripts/basic

# To avoid any implicit rule to kick in, define an empty command.
scripts/basic/%: scripts_basic ;

PHONY += outputmakefile
# outputmakefile generates a Makefile in the output directory, if using a
# separate output directory. This allows convenient use of make in the
# output directory.
outputmakefile:
ifneq ($(KBUILD_SRC),)
	$(Q)$(CONFIG_SHELL) $(srctree)/scripts/mkmakefile \
	    $(srctree) $(objtree) $(VERSION) $(PATCHLEVEL)
endif

# To make sure we do not include .config for any of the *config targets
# catch them early, and hand them over to scripts/kconfig/Makefile
# It is allowed to specify more targets when calling make, including
# mixing *config targets and build targets.
# For example 'make oldconfig all'.
# Detect when mixed targets is specified, and make a second invocation
# of make so .config is not included in this case either (for *config).

no-dot-config-targets := clean mrproper distclean \
			 cscope TAGS tags help %docs check% \
			 include/linux/version.h headers_% \
			 kernelrelease kernelversion

config-targets := 0
mixed-targets  := 0
dot-config     := 1

ifneq ($(filter $(no-dot-config-targets), $(MAKECMDGOALS)),)
	ifeq ($(filter-out $(no-dot-config-targets), $(MAKECMDGOALS)),)
		dot-config := 0
	endif
endif

ifeq ($(KBUILD_EXTMOD),)
        ifneq ($(filter config %config,$(MAKECMDGOALS)),)
                config-targets := 1
                ifneq ($(filter-out config %config,$(MAKECMDGOALS)),)
                        mixed-targets := 1
                endif
        endif
endif

ifeq ($(mixed-targets),1)
# ===========================================================================
# We're called with mixed targets (*config and build targets).
# Handle them one by one.

%:: FORCE
	$(Q)$(MAKE) -C $(srctree) KBUILD_SRC= $@

else
ifeq ($(config-targets),1)
# ===========================================================================
# *config targets only - make sure prerequisites are updated, and descend
# in scripts/kconfig to make the *config target

# Read arch specific Makefile to set KBUILD_DEFCONFIG as needed.
# KBUILD_DEFCONFIG may point out an alternative default configuration
# used for 'make defconfig'
include $(srctree)/arch/$(ARCH)/Makefile
export KBUILD_DEFCONFIG

config %config: scripts_basic outputmakefile FORCE
	$(Q)mkdir -p include/linux include/config
	$(Q)$(MAKE) $(build)=scripts/kconfig $@

else
# ===========================================================================
# Build targets only - this includes vmlinux, arch specific targets, clean
# targets and others. In general all targets except *config targets.

ifeq ($(KBUILD_EXTMOD),)
# Additional helpers built in scripts/
# Carefully list dependencies so we do not try to build scripts twice
# in parallel
PHONY += scripts
scripts: scripts_basic include/config/auto.conf
	$(Q)$(MAKE) $(build)=$(@)

# Objects we will link into vmlinux / subdirs we need to visit
init-y		:= init/
drivers-y	:= drivers/ sound/
net-y		:= net/
libs-y		:= lib/
core-y		:= usr/
endif # KBUILD_EXTMOD

ifeq ($(dot-config),1)
# Read in config
-include include/config/auto.conf

ifeq ($(KBUILD_EXTMOD),)
# Read in dependencies to all Kconfig* files, make sure to run
# oldconfig if changes are detected.
-include include/config/auto.conf.cmd

# To avoid any implicit rule to kick in, define an empty command
$(KCONFIG_CONFIG) include/config/auto.conf.cmd: ;

# If .config is newer than include/config/auto.conf, someone tinkered
# with it and forgot to run make oldconfig.
# if auto.conf.cmd is missing then we are probably in a cleaned tree so
# we execute the config step to be sure to catch updated Kconfig files
include/config/auto.conf: $(KCONFIG_CONFIG) include/config/auto.conf.cmd
	$(Q)$(MAKE) -f $(srctree)/Makefile silentoldconfig
else
# external modules needs include/linux/autoconf.h and include/config/auto.conf
# but do not care if they are up-to-date. Use auto.conf to trigger the test
PHONY += include/config/auto.conf

include/config/auto.conf:
	$(Q)test -e include/linux/autoconf.h -a -e $@ || (		\
	echo;								\
	echo "  ERROR: Kernel configuration is invalid.";		\
	echo "         include/linux/autoconf.h or $@ are missing.";	\
	echo "         Run 'make oldconfig && make prepare' on kernel src to fix it.";	\
	echo;								\
	/bin/false)

endif # KBUILD_EXTMOD

else
# Dummy target needed, because used as prerequisite
include/config/auto.conf: ;
endif # $(dot-config)

# The all: target is the default when no target is given on the
# command line.
# This allow a user to issue only 'make' to build a kernel including modules
# Defaults vmlinux but it is usually overridden in the arch makefile
all: vmlinux

ifdef CONFIG_CC_OPTIMIZE_FOR_SIZE
CFLAGS		+= -Os
else
CFLAGS		+= -O2
endif

include $(srctree)/arch/$(ARCH)/Makefile

ifdef CONFIG_FRAME_POINTER
CFLAGS		+= -fno-omit-frame-pointer -fno-optimize-sibling-calls
else
CFLAGS		+= -fomit-frame-pointer
endif

ifdef CONFIG_DEBUG_INFO
CFLAGS		+= -g
endif

# Force gcc to behave correct even for buggy distributions
CFLAGS          += $(call cc-option, -fno-stack-protector)

# arch Makefile may override CC so keep this after arch Makefile is included
NOSTDINC_FLAGS += -nostdinc -isystem $(shell $(CC) -print-file-name=include)
CHECKFLAGS     += $(NOSTDINC_FLAGS)

# warn about C99 declaration after statement
CFLAGS += $(call cc-option,-Wdeclaration-after-statement,)

# disable pointer signed / unsigned warnings in gcc 4.0
CFLAGS += $(call cc-option,-Wno-pointer-sign,)

# Use --build-id when available.
LDFLAGS_BUILD_ID = $(patsubst -Wl$(comma)%,%,\
			      $(call ld-option, -Wl$(comma)--build-id,))
LDFLAGS_MODULE += $(LDFLAGS_BUILD_ID)
LDFLAGS_vmlinux += $(LDFLAGS_BUILD_ID)

# Default kernel image to build when no specific target is given.
# KBUILD_IMAGE may be overruled on the command line or
# set in the environment
# Also any assignments in arch/$(ARCH)/Makefile take precedence over
# this default value
export KBUILD_IMAGE ?= vmlinux

#
# INSTALL_PATH specifies where to place the updated kernel and system map
# images. Default is /boot, but you can set it to other values
export	INSTALL_PATH ?= /boot

#
# INSTALL_MOD_PATH specifies a prefix to MODLIB for module directory
# relocations required by build roots.  This is not defined in the
# makefile but the argument can be passed to make if needed.
#

MODLIB	= $(INSTALL_MOD_PATH)/lib/modules/$(KERNELRELEASE)
export MODLIB

#
#  INSTALL_MOD_STRIP, if defined, will cause modules to be
#  stripped after they are installed.  If INSTALL_MOD_STRIP is '1', then
#  the default option --strip-debug will be used.  Otherwise,
#  INSTALL_MOD_STRIP will used as the options to the strip command.

ifdef INSTALL_MOD_STRIP
ifeq ($(INSTALL_MOD_STRIP),1)
mod_strip_cmd = $(STRIP) --strip-debug
else
mod_strip_cmd = $(STRIP) $(INSTALL_MOD_STRIP)
endif # INSTALL_MOD_STRIP=1
else
mod_strip_cmd = true
endif # INSTALL_MOD_STRIP
export mod_strip_cmd


ifeq ($(KBUILD_EXTMOD),)
core-y		+= kernel/ mm/ fs/ ipc/ security/ crypto/ block/

vmlinux-dirs	:= $(patsubst %/,%,$(filter %/, $(init-y) $(init-m) \
		     $(core-y) $(core-m) $(drivers-y) $(drivers-m) \
		     $(net-y) $(net-m) $(libs-y) $(libs-m)))

vmlinux-alldirs	:= $(sort $(vmlinux-dirs) $(patsubst %/,%,$(filter %/, \
		     $(init-n) $(init-) \
		     $(core-n) $(core-) $(drivers-n) $(drivers-) \
		     $(net-n)  $(net-)  $(libs-n)    $(libs-))))

init-y		:= $(patsubst %/, %/built-in.o, $(init-y))
core-y		:= $(patsubst %/, %/built-in.o, $(core-y))
drivers-y	:= $(patsubst %/, %/built-in.o, $(drivers-y))
net-y		:= $(patsubst %/, %/built-in.o, $(net-y))
libs-y1		:= $(patsubst %/, %/lib.a, $(libs-y))
libs-y2		:= $(patsubst %/, %/built-in.o, $(libs-y))
libs-y		:= $(libs-y1) $(libs-y2)

# Build vmlinux
# ---------------------------------------------------------------------------
# vmlinux is built from the objects selected by $(vmlinux-init) and
# $(vmlinux-main). Most are built-in.o files from top-level directories
# in the kernel tree, others are specified in arch/$(ARCH)/Makefile.
# Ordering when linking is important, and $(vmlinux-init) must be first.
#
# vmlinux
#   ^
#   |
#   +-< $(vmlinux-init)
#   |   +--< init/version.o + more
#   |
#   +--< $(vmlinux-main)
#   |    +--< driver/built-in.o mm/built-in.o + more
#   |
#   +-< kallsyms.o (see description in CONFIG_KALLSYMS section)
#
# vmlinux version (uname -v) cannot be updated during normal
# descending-into-subdirs phase since we do not yet know if we need to
# update vmlinux.
# Therefore this step is delayed until just before final link of vmlinux -
# except in the kallsyms case where it is done just before adding the
# symbols to the kernel.
#
# System.map is generated to document addresses of all kernel symbols

vmlinux-init := $(head-y) $(init-y)
vmlinux-main := $(core-y) $(libs-y) $(drivers-y) $(net-y)
vmlinux-all  := $(vmlinux-init) $(vmlinux-main)
vmlinux-lds  := arch/$(ARCH)/kernel/vmlinux.lds
export KBUILD_VMLINUX_OBJS := $(vmlinux-all)

# Rule to link vmlinux - also used during CONFIG_KALLSYMS
# May be overridden by arch/$(ARCH)/Makefile
quiet_cmd_vmlinux__ ?= LD      $@
      cmd_vmlinux__ ?= $(LD) $(LDFLAGS) $(LDFLAGS_vmlinux) -o $@ \
      -T $(vmlinux-lds) $(vmlinux-init)                          \
      --start-group $(vmlinux-main) --end-group                  \
      $(filter-out $(vmlinux-lds) $(vmlinux-init) $(vmlinux-main) vmlinux.o FORCE ,$^)

# Generate new vmlinux version
quiet_cmd_vmlinux_version = GEN     .version
      cmd_vmlinux_version = set -e;                     \
	if [ ! -r .version ]; then			\
	  rm -f .version;				\
	  echo 1 >.version;				\
	else						\
	  mv .version .old_version;			\
	  expr 0$$(cat .old_version) + 1 >.version;	\
	fi;						\
	$(MAKE) $(build)=init

# Generate System.map
quiet_cmd_sysmap = SYSMAP
      cmd_sysmap = $(CONFIG_SHELL) $(srctree)/scripts/mksysmap

# Link of vmlinux
# If CONFIG_KALLSYMS is set .version is already updated
# Generate System.map and verify that the content is consistent
# Use + in front of the vmlinux_version rule to silent warning with make -j2
# First command is ':' to allow us to use + in front of the rule
define rule_vmlinux__
	:
	$(if $(CONFIG_KALLSYMS),,+$(call cmd,vmlinux_version))

	$(call cmd,vmlinux__)
	$(Q)echo 'cmd_$@ := $(cmd_vmlinux__)' > $(@D)/.$(@F).cmd

	$(Q)$(if $($(quiet)cmd_sysmap),                                      \
	  echo '  $($(quiet)cmd_sysmap)  System.map' &&)                     \
	$(cmd_sysmap) $@ System.map;                                         \
	if [ $$? -ne 0 ]; then                                               \
		rm -f $@;                                                    \
		/bin/false;                                                  \
	fi;
	$(verify_kallsyms)
endef


ifdef CONFIG_KALLSYMS
# Generate section listing all symbols and add it into vmlinux $(kallsyms.o)
# It's a three stage process:
# o .tmp_vmlinux1 has all symbols and sections, but __kallsyms is
#   empty
#   Running kallsyms on that gives us .tmp_kallsyms1.o with
#   the right size - vmlinux version (uname -v) is updated during this step
# o .tmp_vmlinux2 now has a __kallsyms section of the right size,
#   but due to the added section, some addresses have shifted.
#   From here, we generate a correct .tmp_kallsyms2.o
# o The correct .tmp_kallsyms2.o is linked into the final vmlinux.
# o Verify that the System.map from vmlinux matches the map from
#   .tmp_vmlinux2, just in case we did not generate kallsyms correctly.
# o If CONFIG_KALLSYMS_EXTRA_PASS is set, do an extra pass using
#   .tmp_vmlinux3 and .tmp_kallsyms3.o.  This is only meant as a
#   temporary bypass to allow the kernel to be built while the
#   maintainers work out what went wrong with kallsyms.

ifdef CONFIG_KALLSYMS_EXTRA_PASS
last_kallsyms := 3
else
last_kallsyms := 2
endif

kallsyms.o := .tmp_kallsyms$(last_kallsyms).o

define verify_kallsyms
	$(Q)$(if $($(quiet)cmd_sysmap),                                      \
	  echo '  $($(quiet)cmd_sysmap)  .tmp_System.map' &&)                \
	  $(cmd_sysmap) .tmp_vmlinux$(last_kallsyms) .tmp_System.map
	$(Q)cmp -s System.map .tmp_System.map ||                             \
		(echo Inconsistent kallsyms data;                            \
		 echo Try setting CONFIG_KALLSYMS_EXTRA_PASS;                \
		 rm .tmp_kallsyms* ; /bin/false )
endef

# Update vmlinux version before link
# Use + in front of this rule to silent warning about make -j1
# First command is ':' to allow us to use + in front of this rule
cmd_ksym_ld = $(cmd_vmlinux__)
define rule_ksym_ld
	: 
	+$(call cmd,vmlinux_version)
	$(call cmd,vmlinux__)
	$(Q)echo 'cmd_$@ := $(cmd_vmlinux__)' > $(@D)/.$(@F).cmd
endef

# Generate .S file with all kernel symbols
quiet_cmd_kallsyms = KSYM    $@
      cmd_kallsyms = $(NM) -n $< | $(KALLSYMS) \
                     $(if $(CONFIG_KALLSYMS_ALL),--all-symbols) > $@

.tmp_kallsyms1.o .tmp_kallsyms2.o .tmp_kallsyms3.o: %.o: %.S scripts FORCE
	$(call if_changed_dep,as_o_S)

.tmp_kallsyms%.S: .tmp_vmlinux% $(KALLSYMS)
	$(call cmd,kallsyms)

# .tmp_vmlinux1 must be complete except kallsyms, so update vmlinux version
.tmp_vmlinux1: $(vmlinux-lds) $(vmlinux-all) FORCE
	$(call if_changed_rule,ksym_ld)

.tmp_vmlinux2: $(vmlinux-lds) $(vmlinux-all) .tmp_kallsyms1.o FORCE
	$(call if_changed,vmlinux__)

.tmp_vmlinux3: $(vmlinux-lds) $(vmlinux-all) .tmp_kallsyms2.o FORCE
	$(call if_changed,vmlinux__)

# Needs to visit scripts/ before $(KALLSYMS) can be used.
$(KALLSYMS): scripts ;

# Generate some data for debugging strange kallsyms problems
debug_kallsyms: .tmp_map$(last_kallsyms)

.tmp_map%: .tmp_vmlinux% FORCE
	($(OBJDUMP) -h $< | $(AWK) '/^ +[0-9]/{print $$4 " 0 " $$2}'; $(NM) $<) | sort > $@

.tmp_map3: .tmp_map2

.tmp_map2: .tmp_map1

endif # ifdef CONFIG_KALLSYMS

# Do modpost on a prelinked vmlinux. The finally linked vmlinux has
# relevant sections renamed as per the linker script.
quiet_cmd_vmlinux-modpost = LD      $@
      cmd_vmlinux-modpost = $(LD) $(LDFLAGS) -r -o $@                          \
	 $(vmlinux-init) --start-group $(vmlinux-main) --end-group             \
	 $(filter-out $(vmlinux-init) $(vmlinux-main) $(vmlinux-lds) FORCE ,$^)
define rule_vmlinux-modpost
	:
	+$(call cmd,vmlinux-modpost)
	$(Q)$(MAKE) -f $(srctree)/scripts/Makefile.modpost $@
	$(Q)echo 'cmd_$@ := $(cmd_vmlinux-modpost)' > $(dot-target).cmd
endef

# vmlinux image - including updated kernel symbols
vmlinux: $(vmlinux-lds) $(vmlinux-init) $(vmlinux-main) $(kallsyms.o) vmlinux.o FORCE
ifdef CONFIG_HEADERS_CHECK
	$(Q)$(MAKE) -f $(srctree)/Makefile headers_check
endif
	$(call vmlinux-modpost)
	$(call if_changed_rule,vmlinux__)
	$(Q)rm -f .old_version

vmlinux.o: $(vmlinux-lds) $(vmlinux-init) $(vmlinux-main) $(kallsyms.o) FORCE
	$(call if_changed_rule,vmlinux-modpost)

# The actual objects are generated when descending, 
# make sure no implicit rule kicks in
$(sort $(vmlinux-init) $(vmlinux-main)) $(vmlinux-lds): $(vmlinux-dirs) ;

# Handle descending into subdirectories listed in $(vmlinux-dirs)
# Preset locale variables to speed up the build process. Limit locale
# tweaks to this spot to avoid wrong language settings when running
# make menuconfig etc.
# Error messages still appears in the original language

PHONY += $(vmlinux-dirs)
$(vmlinux-dirs): prepare scripts
	$(Q)$(MAKE) $(build)=$@

# Build the kernel release string
#
# The KERNELRELEASE value built here is stored in the file
# include/config/kernel.release, and is used when executing several
# make targets, such as "make install" or "make modules_install."
#
# The eventual kernel release string consists of the following fields,
# shown in a hierarchical format to show how smaller parts are concatenated
# to form the larger and final value, with values coming from places like
# the Makefile, kernel config options, make command line options and/or
# SCM tag information.
#
#	$(KERNELVERSION)
#	  $(VERSION)			eg, 2
#	  $(PATCHLEVEL)			eg, 6
#	  $(SUBLEVEL)			eg, 18
#	  $(EXTRAVERSION)		eg, -rc6
#	$(localver-full)
#	  $(localver)
#	    localversion*		(files without backups, containing '~')
#	    $(CONFIG_LOCALVERSION)	(from kernel config setting)
#	  $(localver-auto)		(only if CONFIG_LOCALVERSION_AUTO is set)
#	    ./scripts/setlocalversion	(SCM tag, if one exists)
#	    $(LOCALVERSION)		(from make command line if provided)
#
#  Note how the final $(localver-auto) string is included *only* if the
# kernel config option CONFIG_LOCALVERSION_AUTO is selected.  Also, at the
# moment, only git is supported but other SCMs can edit the script
# scripts/setlocalversion and add the appropriate checks as needed.

pattern = ".*/localversion[^~]*"
string  = $(shell cat /dev/null \
	   `find $(objtree) $(srctree) -maxdepth 1 -regex $(pattern) | sort -u`)

localver = $(subst $(space),, $(string) \
			      $(patsubst "%",%,$(CONFIG_LOCALVERSION)))

# If CONFIG_LOCALVERSION_AUTO is set scripts/setlocalversion is called
# and if the SCM is know a tag from the SCM is appended.
# The appended tag is determined by the SCM used.
#
# Currently, only git is supported.
# Other SCMs can edit scripts/setlocalversion and add the appropriate
# checks as needed.
ifdef CONFIG_LOCALVERSION_AUTO
	_localver-auto = $(shell $(CONFIG_SHELL) \
	                  $(srctree)/scripts/setlocalversion $(srctree))
	localver-auto  = $(LOCALVERSION)$(_localver-auto)
endif

localver-full = $(localver)$(localver-auto)

# Store (new) KERNELRELASE string in include/config/kernel.release
kernelrelease = $(KERNELVERSION)$(localver-full)
include/config/kernel.release: include/config/auto.conf FORCE
	$(Q)rm -f $@
	$(Q)echo $(kernelrelease) > $@


# Things we need to do before we recursively start building the kernel
# or the modules are listed in "prepare".
# A multi level approach is used. prepareN is processed before prepareN-1.
# archprepare is used in arch Makefiles and when processed asm symlink,
# version.h and scripts_basic is processed / created.

# Listed in dependency order
PHONY += prepare archprepare prepare0 prepare1 prepare2 prepare3

# prepare3 is used to check if we are building in a separate output directory,
# and if so do:
# 1) Check that make has not been executed in the kernel src $(srctree)
# 2) Create the include2 directory, used for the second asm symlink
prepare3: include/config/kernel.release
ifneq ($(KBUILD_SRC),)
	@echo '  Using $(srctree) as source for kernel'
	$(Q)if [ -f $(srctree)/.config -o -d $(srctree)/include/config ]; then \
		echo "  $(srctree) is not clean, please run 'make mrproper'";\
		echo "  in the '$(srctree)' directory.";\
		/bin/false; \
	fi;
	$(Q)if [ ! -d include2 ]; then mkdir -p include2; fi;
	$(Q)ln -fsn $(srctree)/include/asm-$(ARCH) include2/asm
endif

# prepare2 creates a makefile if using a separate output directory
prepare2: prepare3 outputmakefile

prepare1: prepare2 include/linux/version.h include/linux/utsrelease.h \
                   include/asm include/config/auto.conf
ifneq ($(KBUILD_MODULES),)
	$(Q)mkdir -p $(MODVERDIR)
	$(Q)rm -f $(MODVERDIR)/*
endif

archprepare: prepare1 scripts_basic

prepare0: archprepare FORCE
	$(Q)$(MAKE) $(build)=.
	$(Q)$(MAKE) $(build)=. missing-syscalls

# All the preparing..
prepare: prepare0

# Leave this as default for preprocessing vmlinux.lds.S, which is now
# done in arch/$(ARCH)/kernel/Makefile

export CPPFLAGS_vmlinux.lds += -P -C -U$(ARCH)

# FIXME: The asm symlink changes when $(ARCH) changes. That's
# hard to detect, but I suppose "make mrproper" is a good idea
# before switching between archs anyway.

include/asm:
	@echo '  SYMLINK $@ -> include/asm-$(ARCH)'
	$(Q)if [ ! -d include ]; then mkdir -p include; fi;
	@ln -fsn asm-$(ARCH) $@

# Generate some files
# ---------------------------------------------------------------------------

# KERNELRELEASE can change from a few different places, meaning version.h
# needs to be updated, so this check is forced on all builds

uts_len := 64
define filechk_utsrelease.h
	if [ `echo -n "$(KERNELRELEASE)" | wc -c ` -gt $(uts_len) ]; then \
	  echo '"$(KERNELRELEASE)" exceeds $(uts_len) characters' >&2;    \
	  exit 1;                                                         \
	fi;                                                               \
	(echo \#define UTS_RELEASE \"$(KERNELRELEASE)\";)
endef

define filechk_version.h
	(echo \#define LINUX_VERSION_CODE $(shell                             \
	expr $(VERSION) \* 65536 + $(PATCHLEVEL) \* 256 + $(SUBLEVEL));     \
	echo '#define KERNEL_VERSION(a,b,c) (((a) << 16) + ((b) << 8) + (c))';)
endef

include/linux/version.h: $(srctree)/Makefile FORCE
	$(call filechk,version.h)

include/linux/utsrelease.h: include/config/kernel.release FORCE
	$(call filechk,utsrelease.h)

# ---------------------------------------------------------------------------

PHONY += depend dep
depend dep:
	@echo '*** Warning: make $@ is unnecessary now.'

# ---------------------------------------------------------------------------
# Kernel headers
INSTALL_HDR_PATH=$(objtree)/usr
export INSTALL_HDR_PATH

HDRARCHES=$(filter-out generic,$(patsubst $(srctree)/include/asm-%/Kbuild,%,$(wildcard $(srctree)/include/asm-*/Kbuild)))

PHONY += headers_install_all
headers_install_all: include/linux/version.h scripts_basic FORCE
	$(Q)$(MAKE) $(build)=scripts scripts/unifdef
	$(Q)for arch in $(HDRARCHES); do \
	 $(MAKE) ARCH=$$arch -f $(srctree)/scripts/Makefile.headersinst obj=include BIASMDIR=-bi-$$arch ;\
	 done

PHONY += headers_install
headers_install: include/linux/version.h scripts_basic FORCE
	@if [ ! -r $(srctree)/include/asm-$(ARCH)/Kbuild ]; then \
	  echo '*** Error: Headers not exportable for this architecture ($(ARCH))'; \
	  exit 1 ; fi
	$(Q)$(MAKE) $(build)=scripts scripts/unifdef
	$(Q)$(MAKE) -f $(srctree)/scripts/Makefile.headersinst obj=include

PHONY += headers_check_all
headers_check_all: headers_install_all
	$(Q)for arch in $(HDRARCHES); do \
	 $(MAKE) ARCH=$$arch -f $(srctree)/scripts/Makefile.headersinst obj=include BIASMDIR=-bi-$$arch HDRCHECK=1 ;\
	 done

PHONY += headers_check
headers_check: headers_install
	$(Q)$(MAKE) -f $(srctree)/scripts/Makefile.headersinst obj=include HDRCHECK=1

# ---------------------------------------------------------------------------
# Modules

ifdef CONFIG_MODULES

# By default, build modules as well

all: modules

#	Build modules

PHONY += modules
modules: $(vmlinux-dirs) $(if $(KBUILD_BUILTIN),vmlinux)
	@echo '  Building modules, stage 2.';
	$(Q)$(MAKE) -f $(srctree)/scripts/Makefile.modpost


# Target to prepare building external modules
PHONY += modules_prepare
modules_prepare: prepare scripts

# Target to install modules
PHONY += modules_install
modules_install: _modinst_ _modinst_post

PHONY += _modinst_
_modinst_:
	@if [ -z "`$(DEPMOD) -V 2>/dev/null | grep module-init-tools`" ]; then \
		echo "Warning: you may need to install module-init-tools"; \
		echo "See http://www.codemonkey.org.uk/docs/post-halloween-2.6.txt";\
		sleep 1; \
	fi
	@rm -rf $(MODLIB)/kernel
	@rm -f $(MODLIB)/source
	@mkdir -p $(MODLIB)/kernel
	@ln -s $(srctree) $(MODLIB)/source
	@if [ ! $(objtree) -ef  $(MODLIB)/build ]; then \
		rm -f $(MODLIB)/build ; \
		ln -s $(objtree) $(MODLIB)/build ; \
	fi
	$(Q)$(MAKE) -f $(srctree)/scripts/Makefile.modinst

# If System.map exists, run depmod.  This deliberately does not have a
# dependency on System.map since that would run the dependency tree on
# vmlinux.  This depmod is only for convenience to give the initial
# boot a modules.dep even before / is mounted read-write. However the
# boot script depmod is the master version.
ifeq "$(strip $(INSTALL_MOD_PATH))" ""
depmod_opts	:=
else
depmod_opts	:= -b $(INSTALL_MOD_PATH) -r
endif
PHONY += _modinst_post
_modinst_post: _modinst_
	if [ -r System.map -a -x $(DEPMOD) ]; then $(DEPMOD) -ae -F System.map $(depmod_opts) $(KERNELRELEASE); fi

else # CONFIG_MODULES

# Modules not configured
# ---------------------------------------------------------------------------

modules modules_install: FORCE
	@echo
	@echo "The present kernel configuration has modules disabled."
	@echo "Type 'make config' and enable loadable module support."
	@echo "Then build a kernel with module support enabled."
	@echo
	@exit 1

endif # CONFIG_MODULES

###
# Cleaning is done on three levels.
# make clean     Delete most generated files
#                Leave enough to build external modules
# make mrproper  Delete the current configuration, and all generated files
# make distclean Remove editor backup files, patch leftover files and the like

# Directories & files removed with 'make clean'
CLEAN_DIRS  += $(MODVERDIR)
CLEAN_FILES +=	vmlinux System.map \
                .tmp_kallsyms* .tmp_version .tmp_vmlinux* .tmp_System.map

# Directories & files removed with 'make mrproper'
MRPROPER_DIRS  += include/config include2 usr/include
MRPROPER_FILES += .config .config.old include/asm .version .old_version \
                  include/linux/autoconf.h include/linux/version.h      \
                  include/linux/utsrelease.h                            \
		  Module.symvers tags TAGS cscope*

# clean - Delete most, but leave enough to build external modules
#
clean: rm-dirs  := $(CLEAN_DIRS)
clean: rm-files := $(CLEAN_FILES)
clean-dirs      := $(addprefix _clean_,$(srctree) $(vmlinux-alldirs))

PHONY += $(clean-dirs) clean archclean
$(clean-dirs):
	$(Q)$(MAKE) $(clean)=$(patsubst _clean_%,%,$@)

clean: archclean $(clean-dirs)
	$(call cmd,rmdirs)
	$(call cmd,rmfiles)
	@find . $(RCS_FIND_IGNORE) \
		\( -name '*.[oas]' -o -name '*.ko' -o -name '.*.cmd' \
		-o -name '.*.d' -o -name '.*.tmp' -o -name '*.mod.c' \
		-o -name '*.symtypes' \) \
		-type f -print | xargs rm -f

# mrproper - Delete all generated files, including .config
#
mrproper: rm-dirs  := $(wildcard $(MRPROPER_DIRS))
mrproper: rm-files := $(wildcard $(MRPROPER_FILES))
mrproper-dirs      := $(addprefix _mrproper_,Documentation/DocBook scripts)

PHONY += $(mrproper-dirs) mrproper archmrproper
$(mrproper-dirs):
	$(Q)$(MAKE) $(clean)=$(patsubst _mrproper_%,%,$@)

mrproper: clean archmrproper $(mrproper-dirs)
	$(call cmd,rmdirs)
	$(call cmd,rmfiles)

# distclean
#
PHONY += distclean

distclean: mrproper
	@find $(srctree) $(RCS_FIND_IGNORE) \
		\( -name '*.orig' -o -name '*.rej' -o -name '*~' \
		-o -name '*.bak' -o -name '#*#' -o -name '.*.orig' \
		-o -name '.*.rej' -o -size 0 \
		-o -name '*%' -o -name '.*.cmd' -o -name 'core' \) \
		-type f -print | xargs rm -f


# Packaging of the kernel to various formats
# ---------------------------------------------------------------------------
# rpm target kept for backward compatibility
package-dir	:= $(srctree)/scripts/package

%pkg: include/config/kernel.release FORCE
	$(Q)$(MAKE) $(build)=$(package-dir) $@
rpm: include/config/kernel.release FORCE
	$(Q)$(MAKE) $(build)=$(package-dir) $@


# Brief documentation of the typical targets used
# ---------------------------------------------------------------------------

boards := $(wildcard $(srctree)/arch/$(ARCH)/configs/*_defconfig)
boards := $(notdir $(boards))

help:
	@echo  'Cleaning targets:'
	@echo  '  clean		  - Remove most generated files but keep the config and'
	@echo  '                    enough build support to build external modules'
	@echo  '  mrproper	  - Remove all generated files + config + various backup files'
	@echo  '  distclean	  - mrproper + remove editor backup and patch files'
	@echo  ''
	@echo  'Configuration targets:'
	@$(MAKE) -f $(srctree)/scripts/kconfig/Makefile help
	@echo  ''
	@echo  'Other generic targets:'
	@echo  '  all		  - Build all targets marked with [*]'
	@echo  '* vmlinux	  - Build the bare kernel'
	@echo  '* modules	  - Build all modules'
	@echo  '  modules_install - Install all modules to INSTALL_MOD_PATH (default: /)'
	@echo  '  dir/            - Build all files in dir and below'
	@echo  '  dir/file.[ois]  - Build specified target only'
	@echo  '  dir/file.ko     - Build module including final link'
	@echo  '  rpm		  - Build a kernel as an RPM package'
	@echo  '  tags/TAGS	  - Generate tags file for editors'
	@echo  '  cscope	  - Generate cscope index'
	@echo  '  kernelrelease	  - Output the release version string'
	@echo  '  kernelversion	  - Output the version stored in Makefile'
	@if [ -r $(srctree)/include/asm-$(ARCH)/Kbuild ]; then \
	 echo  '  headers_install - Install sanitised kernel headers to INSTALL_HDR_PATH'; \
	 echo  '                    (default: $(INSTALL_HDR_PATH))'; \
	 fi
	@echo  ''
	@echo  'Static analysers'
	@echo  '  checkstack      - Generate a list of stack hogs'
	@echo  '  namespacecheck  - Name space analysis on compiled kernel'
	@if [ -r $(srctree)/include/asm-$(ARCH)/Kbuild ]; then \
	 echo  '  headers_check   - Sanity check on exported headers'; \
	 fi
	@echo  ''
	@echo  'Kernel packaging:'
	@$(MAKE) $(build)=$(package-dir) help
	@echo  ''
	@echo  'Documentation targets:'
	@$(MAKE) -f $(srctree)/Documentation/DocBook/Makefile dochelp
	@echo  ''
	@echo  'Architecture specific targets ($(ARCH)):'
	@$(if $(archhelp),$(archhelp),\
		echo '  No architecture specific help defined for $(ARCH)')
	@echo  ''
	@$(if $(boards), \
		$(foreach b, $(boards), \
		printf "  %-24s - Build for %s\\n" $(b) $(subst _defconfig,,$(b));) \
		echo '')

	@echo  '  make V=0|1 [targets] 0 => quiet build (default), 1 => verbose build'
	@echo  '  make V=2   [targets] 2 => give reason for rebuild of target'
	@echo  '  make O=dir [targets] Locate all output files in "dir", including .config'
	@echo  '  make C=1   [targets] Check all c source with $$CHECK (sparse by default)'
	@echo  '  make C=2   [targets] Force check of all c source with $$CHECK'
	@echo  ''
	@echo  'Execute "make" or "make all" to build all targets marked with [*] '
	@echo  'For further info see the ./README file'


# Documentation targets
# ---------------------------------------------------------------------------
%docs: scripts_basic FORCE
	$(Q)$(MAKE) $(build)=Documentation/DocBook $@

else # KBUILD_EXTMOD

###
# External module support.
# When building external modules the kernel used as basis is considered
# read-only, and no consistency checks are made and the make
# system is not used on the basis kernel. If updates are required
# in the basis kernel ordinary make commands (without M=...) must
# be used.
#
# The following are the only valid targets when building external
# modules.
# make M=dir clean     Delete all automatically generated files
# make M=dir modules   Make all modules in specified dir
# make M=dir	       Same as 'make M=dir modules'
# make M=dir modules_install
#                      Install the modules built in the module directory
#                      Assumes install directory is already created

# We are always building modules
KBUILD_MODULES := 1
PHONY += crmodverdir
crmodverdir:
	$(Q)mkdir -p $(MODVERDIR)
	$(Q)rm -f $(MODVERDIR)/*

PHONY += $(objtree)/Module.symvers
$(objtree)/Module.symvers:
	@test -e $(objtree)/Module.symvers || ( \
	echo; \
	echo "  WARNING: Symbol version dump $(objtree)/Module.symvers"; \
	echo "           is missing; modules will have no dependencies and modversions."; \
	echo )

module-dirs := $(addprefix _module_,$(KBUILD_EXTMOD))
PHONY += $(module-dirs) modules
$(module-dirs): crmodverdir $(objtree)/Module.symvers
	$(Q)$(MAKE) $(build)=$(patsubst _module_%,%,$@)

modules: $(module-dirs)
	@echo '  Building modules, stage 2.';
	$(Q)$(MAKE) -f $(srctree)/scripts/Makefile.modpost

PHONY += modules_install
modules_install: _emodinst_ _emodinst_post

install-dir := $(if $(INSTALL_MOD_DIR),$(INSTALL_MOD_DIR),extra)
PHONY += _emodinst_
_emodinst_:
	$(Q)mkdir -p $(MODLIB)/$(install-dir)
	$(Q)$(MAKE) -f $(srctree)/scripts/Makefile.modinst

# Run depmod only is we have System.map and depmod is executable
quiet_cmd_depmod = DEPMOD  $(KERNELRELEASE)
      cmd_depmod = if [ -r System.map -a -x $(DEPMOD) ]; then \
                      $(DEPMOD) -ae -F System.map             \
                      $(if $(strip $(INSTALL_MOD_PATH)),      \
		      -b $(INSTALL_MOD_PATH) -r)              \
		      $(KERNELRELEASE);                       \
                   fi

PHONY += _emodinst_post
_emodinst_post: _emodinst_
	$(call cmd,depmod)

clean-dirs := $(addprefix _clean_,$(KBUILD_EXTMOD))

PHONY += $(clean-dirs) clean
$(clean-dirs):
	$(Q)$(MAKE) $(clean)=$(patsubst _clean_%,%,$@)

clean:	rm-dirs := $(MODVERDIR)
clean: $(clean-dirs)
	$(call cmd,rmdirs)
	@find $(KBUILD_EXTMOD) $(RCS_FIND_IGNORE) \
		\( -name '*.[oas]' -o -name '*.ko' -o -name '.*.cmd' \
		-o -name '.*.d' -o -name '.*.tmp' -o -name '*.mod.c' \) \
		-type f -print | xargs rm -f

help:
	@echo  '  Building external modules.'
	@echo  '  Syntax: make -C path/to/kernel/src M=$$PWD target'
	@echo  ''
	@echo  '  modules         - default target, build the module(s)'
	@echo  '  modules_install - install the module'
	@echo  '  clean           - remove generated files in module directory only'
	@echo  ''

# Dummies...
PHONY += prepare scripts
prepare: ;
scripts: ;
endif # KBUILD_EXTMOD

# Generate tags for editors
# ---------------------------------------------------------------------------

#We want __srctree to totally vanish out when KBUILD_OUTPUT is not set
#(which is the most common case IMHO) to avoid unneeded clutter in the big tags file.
#Adding $(srctree) adds about 20M on i386 to the size of the output file!

ifeq ($(src),$(obj))
__srctree =
else
__srctree = $(srctree)/
endif

ifeq ($(ALLSOURCE_ARCHS),)
ifeq ($(ARCH),um)
ALLINCLUDE_ARCHS := $(ARCH) $(SUBARCH)
else
ALLINCLUDE_ARCHS := $(ARCH)
endif
else
#Allow user to specify only ALLSOURCE_PATHS on the command line, keeping existing behavour.
ALLINCLUDE_ARCHS := $(ALLSOURCE_ARCHS)
endif

ALLSOURCE_ARCHS := $(ARCH)

define find-sources
        ( for ARCH in $(ALLSOURCE_ARCHS) ; do \
	       find $(__srctree)arch/$${ARCH} $(RCS_FIND_IGNORE) \
	            -name $1 -print; \
	  done ; \
	  find $(__srctree)security/selinux/include $(RCS_FIND_IGNORE) \
	       -name $1 -print; \
	  find $(__srctree)include $(RCS_FIND_IGNORE) \
	       \( -name config -o -name 'asm-*' \) -prune \
	       -o -name $1 -print; \
	  for ARCH in $(ALLINCLUDE_ARCHS) ; do \
	       find $(__srctree)include/asm-$${ARCH} $(RCS_FIND_IGNORE) \
	            -name $1 -print; \
	  done ; \
	  find $(__srctree)include/asm-generic $(RCS_FIND_IGNORE) \
	       -name $1 -print; \
	  find $(__srctree) $(RCS_FIND_IGNORE) \
	       \( -name include -o -name arch \) -prune -o \
	       -name $1 -print; \
	  )
endef

define all-sources
	$(call find-sources,'*.[chS]')
endef
define all-kconfigs
	$(call find-sources,'Kconfig*')
endef
define all-defconfigs
	$(call find-sources,'defconfig')
endef

define xtags
	if $1 --version 2>&1 | grep -iq exuberant; then \
	    $(all-sources) | xargs $1 -a \
		-I __initdata,__exitdata,__acquires,__releases \
		-I EXPORT_SYMBOL,EXPORT_SYMBOL_GPL \
		--extra=+f --c-kinds=+px \
		--regex-asm='/^ENTRY\(([^)]*)\).*/\1/'; \
	    $(all-kconfigs) | xargs $1 -a \
		--langdef=kconfig \
		--language-force=kconfig \
		--regex-kconfig='/^[[:blank:]]*config[[:blank:]]+([[:alnum:]_]+)/\1/'; \
	    $(all-defconfigs) | xargs -r $1 -a \
		--langdef=dotconfig \
		--language-force=dotconfig \
		--regex-dotconfig='/^#?[[:blank:]]*(CONFIG_[[:alnum:]_]+)/\1/'; \
	elif $1 --version 2>&1 | grep -iq emacs; then \
	    $(all-sources) | xargs $1 -a; \
	    $(all-kconfigs) | xargs $1 -a \
		--regex='/^[ \t]*config[ \t]+\([a-zA-Z0-9_]+\)/\1/'; \
	    $(all-defconfigs) | xargs -r $1 -a \
		--regex='/^#?[ \t]?\(CONFIG_[a-zA-Z0-9_]+\)/\1/'; \
	else \
	    $(all-sources) | xargs $1 -a; \
	fi
endef

quiet_cmd_cscope-file = FILELST cscope.files
      cmd_cscope-file = (echo \-k; echo \-q; $(all-sources)) > cscope.files

quiet_cmd_cscope = MAKE    cscope.out
      cmd_cscope = cscope -b

cscope: FORCE
	$(call cmd,cscope-file)
	$(call cmd,cscope)

quiet_cmd_TAGS = MAKE   $@
define cmd_TAGS
	rm -f $@; \
	$(call xtags,etags)
endef

TAGS: FORCE
	$(call cmd,TAGS)

quiet_cmd_tags = MAKE   $@
define cmd_tags
	rm -f $@; \
	$(call xtags,ctags)
endef

tags: FORCE
	$(call cmd,tags)


# Scripts to check various things for consistency
# ---------------------------------------------------------------------------

includecheck:
	find * $(RCS_FIND_IGNORE) \
		-name '*.[hcS]' -type f -print | sort \
		| xargs $(PERL) -w scripts/checkincludes.pl

versioncheck:
	find * $(RCS_FIND_IGNORE) \
		-name '*.[hcS]' -type f -print | sort \
		| xargs $(PERL) -w scripts/checkversion.pl

namespacecheck:
	$(PERL) $(srctree)/scripts/namespace.pl

endif #ifeq ($(config-targets),1)
endif #ifeq ($(mixed-targets),1)

PHONY += checkstack kernelrelease kernelversion

# UML needs a little special treatment here.  It wants to use the host
# toolchain, so needs $(SUBARCH) passed to checkstack.pl.  Everyone
# else wants $(ARCH), including people doing cross-builds, which means
# that $(SUBARCH) doesn't work here.
ifeq ($(ARCH), um)
CHECKSTACK_ARCH := $(SUBARCH)
else
CHECKSTACK_ARCH := $(ARCH)
endif
checkstack:
	$(OBJDUMP) -d vmlinux $$(find . -name '*.ko') | \
	$(PERL) $(src)/scripts/checkstack.pl $(CHECKSTACK_ARCH)

kernelrelease:
	$(if $(wildcard include/config/kernel.release), $(Q)echo $(KERNELRELEASE), \
	$(error kernelrelease not valid - run 'make prepare' to update it))
kernelversion:
	@echo $(KERNELVERSION)

# Single targets
# ---------------------------------------------------------------------------
# Single targets are compatible with:
# - build whith mixed source and output
# - build with separate output dir 'make O=...'
# - external modules
#
#  target-dir => where to store outputfile
#  build-dir  => directory in kernel source tree to use

ifeq ($(KBUILD_EXTMOD),)
        build-dir  = $(patsubst %/,%,$(dir $@))
        target-dir = $(dir $@)
else
        zap-slash=$(filter-out .,$(patsubst %/,%,$(dir $@)))
        build-dir  = $(KBUILD_EXTMOD)$(if $(zap-slash),/$(zap-slash))
        target-dir = $(if $(KBUILD_EXTMOD),$(dir $<),$(dir $@))
endif

%.s: %.c prepare scripts FORCE
	$(Q)$(MAKE) $(build)=$(build-dir) $(target-dir)$(notdir $@)
%.i: %.c prepare scripts FORCE
	$(Q)$(MAKE) $(build)=$(build-dir) $(target-dir)$(notdir $@)
%.o: %.c prepare scripts FORCE
	$(Q)$(MAKE) $(build)=$(build-dir) $(target-dir)$(notdir $@)
%.lst: %.c prepare scripts FORCE
	$(Q)$(MAKE) $(build)=$(build-dir) $(target-dir)$(notdir $@)
%.s: %.S prepare scripts FORCE
	$(Q)$(MAKE) $(build)=$(build-dir) $(target-dir)$(notdir $@)
%.o: %.S prepare scripts FORCE
	$(Q)$(MAKE) $(build)=$(build-dir) $(target-dir)$(notdir $@)
%.symtypes: %.c prepare scripts FORCE
	$(Q)$(MAKE) $(build)=$(build-dir) $(target-dir)$(notdir $@)

# Modules
/ %/: prepare scripts FORCE
	$(Q)$(MAKE) KBUILD_MODULES=$(if $(CONFIG_MODULES),1) \
	$(build)=$(build-dir)
%.ko: prepare scripts FORCE
	$(Q)$(MAKE) KBUILD_MODULES=$(if $(CONFIG_MODULES),1)   \
	$(build)=$(build-dir) $(@:.ko=.o)
	$(Q)$(MAKE) -f $(srctree)/scripts/Makefile.modpost

# FIXME Should go into a make.lib or something 
# ===========================================================================

quiet_cmd_rmdirs = $(if $(wildcard $(rm-dirs)),CLEAN   $(wildcard $(rm-dirs)))
      cmd_rmdirs = rm -rf $(rm-dirs)

quiet_cmd_rmfiles = $(if $(wildcard $(rm-files)),CLEAN   $(wildcard $(rm-files)))
      cmd_rmfiles = rm -f $(rm-files)


a_flags = -Wp,-MD,$(depfile) $(AFLAGS) $(AFLAGS_KERNEL) \
	  $(NOSTDINC_FLAGS) $(CPPFLAGS) \
	  $(modkern_aflags) $(EXTRA_AFLAGS) $(AFLAGS_$(basetarget).o)

quiet_cmd_as_o_S = AS      $@
cmd_as_o_S       = $(CC) $(a_flags) -c -o $@ $<

# read all saved command lines

targets := $(wildcard $(sort $(targets)))
cmd_files := $(wildcard .*.cmd $(foreach f,$(targets),$(dir $(f)).$(notdir $(f)).cmd))

ifneq ($(cmd_files),)
  $(cmd_files): ;	# Do not try to update included dependency files
  include $(cmd_files)
endif

# Shorthand for $(Q)$(MAKE) -f scripts/Makefile.clean obj=dir
# Usage:
# $(Q)$(MAKE) $(clean)=dir
clean := -f $(if $(KBUILD_SRC),$(srctree)/)scripts/Makefile.clean obj

endif	# skip-makefile

PHONY += FORCE
FORCE:

# Cancel implicit rules on top Makefile, `-rR' will apply to sub-makes.
Makefile: ;

# Declare the contents of the .PHONY variable as phony.  We keep that
# information in a variable se we can use it in if_changed and friends.
.PHONY: $(PHONY)<|MERGE_RESOLUTION|>--- conflicted
+++ resolved
@@ -1,12 +1,7 @@
 VERSION = 2
 PATCHLEVEL = 6
-SUBLEVEL = 22
 SUBLEVEL = 23
-<<<<<<< HEAD
-EXTRAVERSION =xlnx-rc9
-=======
-EXTRAVERSION =
->>>>>>> bbf25010
+EXTRAVERSION =xlnx
 NAME = Arr Matey! A Hairy Bilge Rat!
 
 # *DOCUMENTATION*
