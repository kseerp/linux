--- conflicted
+++ resolved
@@ -2109,9 +2109,10 @@
 		return ret;
 
 	ret = do_io_getevents(ctx_id, min_nr, nr, events, timeout ? &ts : NULL);
-<<<<<<< HEAD
-	restore_user_sigmask(ksig.sigmask, &sigsaved);
-	if (signal_pending(current) && !ret)
+
+	interrupted = signal_pending(current);
+	restore_user_sigmask(ksig.sigmask, &sigsaved, interrupted);
+	if (interrupted && !ret)
 		ret = -ERESTARTNOHAND;
 
 	return ret;
@@ -2130,48 +2131,6 @@
 	struct __aio_sigset	ksig = { NULL, };
 	sigset_t		ksigmask, sigsaved;
 	struct timespec64	ts;
-	int ret;
-
-	if (timeout && unlikely(get_old_timespec32(&ts, timeout)))
-		return -EFAULT;
-
-	if (usig && copy_from_user(&ksig, usig, sizeof(ksig)))
-		return -EFAULT;
-
-
-	ret = set_user_sigmask(ksig.sigmask, &ksigmask, &sigsaved, ksig.sigsetsize);
-	if (ret)
-		return ret;
-
-	ret = do_io_getevents(ctx_id, min_nr, nr, events, timeout ? &ts : NULL);
-	restore_user_sigmask(ksig.sigmask, &sigsaved);
-	if (signal_pending(current) && !ret)
-=======
-
-	interrupted = signal_pending(current);
-	restore_user_sigmask(ksig.sigmask, &sigsaved, interrupted);
-	if (interrupted && !ret)
->>>>>>> 0ecfebd2
-		ret = -ERESTARTNOHAND;
-
-	return ret;
-}
-
-<<<<<<< HEAD
-=======
-#if defined(CONFIG_COMPAT_32BIT_TIME) && !defined(CONFIG_64BIT)
-
-SYSCALL_DEFINE6(io_pgetevents_time32,
-		aio_context_t, ctx_id,
-		long, min_nr,
-		long, nr,
-		struct io_event __user *, events,
-		struct old_timespec32 __user *, timeout,
-		const struct __aio_sigset __user *, usig)
-{
-	struct __aio_sigset	ksig = { NULL, };
-	sigset_t		ksigmask, sigsaved;
-	struct timespec64	ts;
 	bool interrupted;
 	int ret;
 
@@ -2196,7 +2155,6 @@
 	return ret;
 }
 
->>>>>>> 0ecfebd2
 #endif
 
 #if defined(CONFIG_COMPAT_32BIT_TIME)
@@ -2255,15 +2213,10 @@
 		return ret;
 
 	ret = do_io_getevents(ctx_id, min_nr, nr, events, timeout ? &t : NULL);
-<<<<<<< HEAD
-	restore_user_sigmask(ksig.sigmask, &sigsaved);
-	if (signal_pending(current) && !ret)
-=======
 
 	interrupted = signal_pending(current);
 	restore_user_sigmask(ksig.sigmask, &sigsaved, interrupted);
 	if (interrupted && !ret)
->>>>>>> 0ecfebd2
 		ret = -ERESTARTNOHAND;
 
 	return ret;
@@ -2282,10 +2235,7 @@
 	struct __compat_aio_sigset ksig = { NULL, };
 	sigset_t ksigmask, sigsaved;
 	struct timespec64 t;
-<<<<<<< HEAD
-=======
 	bool interrupted;
->>>>>>> 0ecfebd2
 	int ret;
 
 	if (timeout && get_timespec64(&t, timeout))
@@ -2299,15 +2249,10 @@
 		return ret;
 
 	ret = do_io_getevents(ctx_id, min_nr, nr, events, timeout ? &t : NULL);
-<<<<<<< HEAD
-	restore_user_sigmask(ksig.sigmask, &sigsaved);
-	if (signal_pending(current) && !ret)
-=======
 
 	interrupted = signal_pending(current);
 	restore_user_sigmask(ksig.sigmask, &sigsaved, interrupted);
 	if (interrupted && !ret)
->>>>>>> 0ecfebd2
 		ret = -ERESTARTNOHAND;
 
 	return ret;
