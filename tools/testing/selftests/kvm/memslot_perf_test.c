--- conflicted
+++ resolved
@@ -289,7 +289,6 @@
 	mempages = mem_size / guest_page_size;
 
 	data->vm = __vm_create_with_one_vcpu(&data->vcpu, mempages, guest_code);
-	ucall_init(data->vm, NULL);
 	TEST_ASSERT(data->vm->page_size == guest_page_size, "Invalid VM page size");
 
 	data->npages = mempages;
@@ -306,11 +305,8 @@
 	data->hva_slots = malloc(sizeof(*data->hva_slots) * data->nslots);
 	TEST_ASSERT(data->hva_slots, "malloc() fail");
 
-<<<<<<< HEAD
 	data->vm = __vm_create_with_one_vcpu(&data->vcpu, mempages, guest_code);
 
-=======
->>>>>>> 753d734f
 	pr_info_v("Adding slots 1..%i, each slot with %"PRIu64" pages + %"PRIu64" extra pages last\n",
 		data->nslots, data->pages_per_slot, rempages);
 
@@ -971,15 +967,9 @@
 			map_unmap_verify = true;
 			break;
 		case 's':
-<<<<<<< HEAD
 			targs->nslots = atoi_paranoid(optarg);
-			if (targs->nslots <= 0 && targs->nslots != -1) {
-				pr_info("Slot count cap has to be positive or -1 for no cap\n");
-=======
-			targs->nslots = atoi(optarg);
 			if (targs->nslots <= 1 && targs->nslots != -1) {
 				pr_info("Slot count cap must be larger than 1 or -1 for no cap\n");
->>>>>>> 753d734f
 				return false;
 			}
 			break;
@@ -1102,15 +1092,9 @@
 	struct test_result rbestslottime;
 	int tctr;
 
-<<<<<<< HEAD
-=======
-	/* Tell stdout not to buffer its content */
-	setbuf(stdout, NULL);
-
 	if (!check_memory_sizes())
 		return -1;
 
->>>>>>> 753d734f
 	if (!parse_args(argc, argv, &targs))
 		return -1;
 
