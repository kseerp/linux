--- conflicted
+++ resolved
@@ -256,13 +256,6 @@
 			       struct ttm_mem_reg *mem,
 			       uint64_t *addr)
 {
-<<<<<<< HEAD
-=======
-	struct amdgpu_device *adev;
-	struct amdgpu_ring *ring;
-	uint64_t old_start, new_start;
-	struct dma_fence *fence;
->>>>>>> 56df51d0
 	int r;
 
 	switch (mem->mem_type) {
@@ -294,7 +287,7 @@
 	struct drm_mm_node *old_mm, *new_mm;
 	uint64_t old_start, old_size, new_start, new_size;
 	unsigned long num_pages;
-	struct fence *fence = NULL;
+	struct dma_fence *fence = NULL;
 	int r;
 
 	BUILD_BUG_ON((PAGE_SIZE % AMDGPU_GPU_PAGE_SIZE) != 0);
@@ -320,7 +313,7 @@
 	num_pages = new_mem->num_pages;
 	while (num_pages) {
 		unsigned long cur_pages = min(old_size, new_size);
-		struct fence *next;
+		struct dma_fence *next;
 
 		r = amdgpu_copy_buffer(ring, old_start, new_start,
 				       cur_pages * PAGE_SIZE,
@@ -328,7 +321,7 @@
 		if (r)
 			goto error;
 
-		fence_put(fence);
+		dma_fence_put(fence);
 		fence = next;
 
 		num_pages -= cur_pages;
@@ -365,8 +358,8 @@
 
 error:
 	if (fence)
-		fence_wait(fence, false);
-	fence_put(fence);
+		dma_fence_wait(fence, false);
+	dma_fence_put(fence);
 	return r;
 }
 
