--- conflicted
+++ resolved
@@ -1892,21 +1892,12 @@
 		cdev_init(&indio_dev->chrdev, &iio_buffer_fileops);
 	else if (iio_dev_opaque->event_interface)
 		cdev_init(&indio_dev->chrdev, &iio_event_fileops);
-<<<<<<< HEAD
 
 	if (iio_dev_opaque->attached_buffers_cnt || iio_dev_opaque->event_interface) {
 		indio_dev->dev.devt = MKDEV(MAJOR(iio_devt), indio_dev->id);
 		indio_dev->chrdev.owner = this_mod;
 	}
 
-=======
-
-	if (iio_dev_opaque->attached_buffers_cnt || iio_dev_opaque->event_interface) {
-		indio_dev->dev.devt = MKDEV(MAJOR(iio_devt), indio_dev->id);
-		indio_dev->chrdev.owner = this_mod;
-	}
-
->>>>>>> 8e0eb2fb
 	/* assign device groups now; they should be all registered now */
 	indio_dev->dev.groups = iio_dev_opaque->groups;
 
