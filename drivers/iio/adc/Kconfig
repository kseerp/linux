--- conflicted
+++ resolved
@@ -143,11 +143,14 @@
 	help
 	  Say yes here to build support for Atmel AT91 ADC.
 
-<<<<<<< HEAD
+	  To compile this driver as a module, choose M here: the module will be
+	  called at91_adc.
+
 config CF_AXI_ADC
 	tristate "Analog Devices High-Speed AXI ADC driver core"
 	select IIO_BUFFER
 	select IIO_HW_CONSUMER
+	select IIO_BUFFER_DMAENGINE
 	help
 	  Say yes here to build support for Analog Devices AD9467 and AD9643,
 	  High-Speed LVDS analog to digital converters (ADC).
@@ -199,10 +202,6 @@
 
 config AXI_JESD204B
 	tristate "Generic AXI JESD204B configuration driver"
-=======
-	  To compile this driver as a module, choose M here: the module will be
-	  called at91_adc.
->>>>>>> 5c4698ac
 
 config AXP288_ADC
 	tristate "X-Powers AXP288 ADC driver"
