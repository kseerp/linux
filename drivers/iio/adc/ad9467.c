--- conflicted
+++ resolved
@@ -14,12 +14,8 @@
 #include <linux/err.h>
 #include <linux/delay.h>
 #include <linux/gpio/consumer.h>
-<<<<<<< HEAD
 #include <linux/of_device.h>
 #include <linux/clk-provider.h>
-=======
-#include <linux/of.h>
->>>>>>> e475cc1c
 
 
 #include <linux/iio/iio.h>
@@ -685,12 +681,12 @@
 	{
 	 .name = "test_mode_available",
 	 .read = ad9467_testmode_mode_available,
-	 .shared = true,
+	 .shared = IIO_SHARED_BY_TYPE,
 	 },
 	{
 	 .name = "scale_available",
 	 .read = ad9467_show_scale_available,
-	 .shared = true,
+	 .shared = IIO_SHARED_BY_TYPE,
 	 },
 	{},
 };
@@ -1315,7 +1311,6 @@
 MODULE_DEVICE_TABLE(of, ad9467_of_match);
 
 static const struct spi_device_id ad9467_ids[] = {
-<<<<<<< HEAD
 	{ "ad9467", (kernel_ulong_t)&ad9467_chip_tbl[ID_AD9467], },
 	{ "ad9643", (kernel_ulong_t)&ad9467_chip_tbl[ID_AD9643], },
 	{ "ad9250", (kernel_ulong_t)&ad9467_chip_tbl[ID_AD9250], },
@@ -1326,11 +1321,6 @@
 	{ "ad9625", (kernel_ulong_t)&ad9467_chip_tbl[ID_AD9625], },
 	{ "ad9652", (kernel_ulong_t)&ad9467_chip_tbl[ID_AD9652], },
 	{ "ad9649", (kernel_ulong_t)&ad9467_chip_tbl[ID_AD9649], },
-=======
-	{ "ad9265", (kernel_ulong_t)&ad9467_chip_tbl[ID_AD9265] },
-	{ "ad9434", (kernel_ulong_t)&ad9467_chip_tbl[ID_AD9434] },
-	{ "ad9467", (kernel_ulong_t)&ad9467_chip_tbl[ID_AD9467] },
->>>>>>> e475cc1c
 	{}
 };
 MODULE_DEVICE_TABLE(spi, ad9467_ids);
