--- conflicted
+++ resolved
@@ -17,13 +17,9 @@
 #include <linux/err.h>
 #include <linux/sched.h>
 #include <linux/delay.h>
-<<<<<<< HEAD
 #include <linux/module.h>
 #include <linux/mod_devicetable.h>
 #include <linux/property.h>
-=======
-#include <linux/of.h>
->>>>>>> e475cc1c
 
 #include <linux/iio/iio.h>
 #include <linux/iio/sysfs.h>
@@ -379,11 +375,7 @@
 
 	/* use internal clock */
 	if (!st->mclk) {
-<<<<<<< HEAD
 		if (device_property_read_bool(dev, "adi,int-clock-output-enable"))
-=======
-		if (of_property_read_bool(np, "adi,int-clock-output-enable"))
->>>>>>> e475cc1c
 			clock_sel = AD7192_CLK_INT_CO;
 	} else {
 		if (device_property_read_bool(dev, "adi,clock-xtal"))
@@ -395,11 +387,7 @@
 	return clock_sel;
 }
 
-<<<<<<< HEAD
 static int ad7192_setup(struct iio_dev *indio_dev, struct device *dev)
-=======
-static int ad7192_setup(struct iio_dev *indio_dev, struct device_node *np)
->>>>>>> e475cc1c
 {
 	struct ad7192_state *st = iio_priv(indio_dev);
 	bool rej60_en, refin2_en;
@@ -421,11 +409,7 @@
 	id = FIELD_GET(AD7192_ID_MASK, id);
 
 	if (id != st->chip_info->chip_id)
-<<<<<<< HEAD
 		dev_warn(dev, "device ID query failed (0x%X != 0x%X)\n",
-=======
-		dev_warn(&st->sd.spi->dev, "device ID query failed (0x%X != 0x%X)\n",
->>>>>>> e475cc1c
 			 id, st->chip_info->chip_id);
 
 	st->mode = FIELD_PREP(AD7192_MODE_SEL_MASK, AD7192_MODE_IDLE) |
@@ -499,11 +483,7 @@
 	struct iio_dev *indio_dev = dev_to_iio_dev(dev);
 	struct ad7192_state *st = iio_priv(indio_dev);
 
-<<<<<<< HEAD
 	return sysfs_emit(buf, "%ld\n", FIELD_GET(AD7192_CONF_ACX, st->conf));
-=======
-	return sysfs_emit(buf, "%d\n", !!(st->conf & AD7192_CONF_ACX));
->>>>>>> e475cc1c
 }
 
 static ssize_t ad7192_show_bridge_switch(struct device *dev,
@@ -992,13 +972,8 @@
 		BIT(IIO_CHAN_INFO_SCALE), 0, ad7192_calibsys_ext_info)
 
 #define AD719x_CHANNEL(_si, _channel1, _address) \
-<<<<<<< HEAD
 	__AD719x_CHANNEL(_si, _channel1, -1, _address, IIO_VOLTAGE, 0, \
 		BIT(IIO_CHAN_INFO_SCALE), 0, ad7192_calibsys_ext_info)
-=======
-	__AD719x_CHANNEL(_si, _channel1, -1, _address, NULL, IIO_VOLTAGE, \
-		BIT(IIO_CHAN_INFO_SCALE), ad7192_calibsys_ext_info)
->>>>>>> e475cc1c
 
 #define AD719x_TEMP_CHANNEL(_si, _address) \
 	__AD719x_CHANNEL(_si, 0, -1, _address, IIO_TEMP, 0, 0, 0, NULL)
@@ -1032,7 +1007,6 @@
 	AD7193_DIFF_CHANNEL(2, 5, 6, AD7193_CH_AIN5P_AIN6M),
 	AD7193_DIFF_CHANNEL(3, 7, 8, AD7193_CH_AIN7P_AIN8M),
 	AD719x_TEMP_CHANNEL(4, AD7193_CH_TEMP),
-<<<<<<< HEAD
 	AD7193_DIFF_CHANNEL(5, 2, 2, AD7193_CH_AIN2P_AIN2M),
 	AD7193_CHANNEL(6, 1, AD7193_CH_AIN1),
 	AD7193_CHANNEL(7, 2, AD7193_CH_AIN2),
@@ -1042,17 +1016,6 @@
 	AD7193_CHANNEL(11, 6, AD7193_CH_AIN6),
 	AD7193_CHANNEL(12, 7, AD7193_CH_AIN7),
 	AD7193_CHANNEL(13, 8, AD7193_CH_AIN8),
-=======
-	AD719x_DIFF_CHANNEL(5, 2, 2, AD7193_CH_AIN2P_AIN2M),
-	AD719x_CHANNEL(6, 1, AD7193_CH_AIN1),
-	AD719x_CHANNEL(7, 2, AD7193_CH_AIN2),
-	AD719x_CHANNEL(8, 3, AD7193_CH_AIN3),
-	AD719x_CHANNEL(9, 4, AD7193_CH_AIN4),
-	AD719x_CHANNEL(10, 5, AD7193_CH_AIN5),
-	AD719x_CHANNEL(11, 6, AD7193_CH_AIN6),
-	AD719x_CHANNEL(12, 7, AD7193_CH_AIN7),
-	AD719x_CHANNEL(13, 8, AD7193_CH_AIN8),
->>>>>>> e475cc1c
 	IIO_CHAN_SOFT_TIMESTAMP(14),
 };
 
@@ -1156,13 +1119,7 @@
 	}
 	st->int_vref_mv = ret / 1000;
 
-<<<<<<< HEAD
 	st->chip_info = spi_get_device_match_data(spi);
-=======
-	st->chip_info = of_device_get_match_data(&spi->dev);
-	if (!st->chip_info)
-		st->chip_info = (void *)spi_get_device_id(spi)->driver_data;
->>>>>>> e475cc1c
 	indio_dev->name = st->chip_info->name;
 	indio_dev->modes = INDIO_DIRECT_MODE;
 	indio_dev->channels = st->chip_info->channels;
@@ -1195,11 +1152,7 @@
 		}
 	}
 
-<<<<<<< HEAD
 	ret = ad7192_setup(indio_dev, &spi->dev);
-=======
-	ret = ad7192_setup(indio_dev, spi->dev.of_node);
->>>>>>> e475cc1c
 	if (ret)
 		return ret;
 
