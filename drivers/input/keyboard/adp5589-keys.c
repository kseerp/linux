// SPDX-License-Identifier: GPL-2.0-only
/*
 * Description:  keypad driver for ADP5589, ADP5585
 *		 I2C QWERTY Keypad and IO Expander
 * Bugs: Enter bugs at http://blackfin.uclinux.org/
 *
 * Copyright (C) 2010-2011 Analog Devices Inc.
 */

#include <linux/module.h>
#include <linux/interrupt.h>
#include <linux/irq.h>
#include <linux/workqueue.h>
#include <linux/errno.h>
#include <linux/pm.h>
#include <linux/platform_device.h>
#include <linux/input.h>
#include <linux/i2c.h>
#include <linux/gpio.h>
#include <linux/slab.h>

#include <linux/input/adp5589.h>

/* ADP5589/ADP5585 Common Registers */
#define ADP5589_5_ID			0x00
#define ADP5589_5_INT_STATUS		0x01
#define ADP5589_5_STATUS		0x02
#define ADP5589_5_FIFO_1		0x03
#define ADP5589_5_FIFO_2		0x04
#define ADP5589_5_FIFO_3		0x05
#define ADP5589_5_FIFO_4		0x06
#define ADP5589_5_FIFO_5		0x07
#define ADP5589_5_FIFO_6		0x08
#define ADP5589_5_FIFO_7		0x09
#define ADP5589_5_FIFO_8		0x0A
#define ADP5589_5_FIFO_9		0x0B
#define ADP5589_5_FIFO_10		0x0C
#define ADP5589_5_FIFO_11		0x0D
#define ADP5589_5_FIFO_12		0x0E
#define ADP5589_5_FIFO_13		0x0F
#define ADP5589_5_FIFO_14		0x10
#define ADP5589_5_FIFO_15		0x11
#define ADP5589_5_FIFO_16		0x12
#define ADP5589_5_GPI_INT_STAT_A	0x13
#define ADP5589_5_GPI_INT_STAT_B	0x14

/* ADP5589 Registers */
#define ADP5589_GPI_INT_STAT_C		0x15
#define ADP5589_GPI_STATUS_A		0x16
#define ADP5589_GPI_STATUS_B		0x17
#define ADP5589_GPI_STATUS_C		0x18
#define ADP5589_RPULL_CONFIG_A		0x19
#define ADP5589_RPULL_CONFIG_B		0x1A
#define ADP5589_RPULL_CONFIG_C		0x1B
#define ADP5589_RPULL_CONFIG_D		0x1C
#define ADP5589_RPULL_CONFIG_E		0x1D
#define ADP5589_GPI_INT_LEVEL_A		0x1E
#define ADP5589_GPI_INT_LEVEL_B		0x1F
#define ADP5589_GPI_INT_LEVEL_C		0x20
#define ADP5589_GPI_EVENT_EN_A		0x21
#define ADP5589_GPI_EVENT_EN_B		0x22
#define ADP5589_GPI_EVENT_EN_C		0x23
#define ADP5589_GPI_INTERRUPT_EN_A	0x24
#define ADP5589_GPI_INTERRUPT_EN_B	0x25
#define ADP5589_GPI_INTERRUPT_EN_C	0x26
#define ADP5589_DEBOUNCE_DIS_A		0x27
#define ADP5589_DEBOUNCE_DIS_B		0x28
#define ADP5589_DEBOUNCE_DIS_C		0x29
#define ADP5589_GPO_DATA_OUT_A		0x2A
#define ADP5589_GPO_DATA_OUT_B		0x2B
#define ADP5589_GPO_DATA_OUT_C		0x2C
#define ADP5589_GPO_OUT_MODE_A		0x2D
#define ADP5589_GPO_OUT_MODE_B		0x2E
#define ADP5589_GPO_OUT_MODE_C		0x2F
#define ADP5589_GPIO_DIRECTION_A	0x30
#define ADP5589_GPIO_DIRECTION_B	0x31
#define ADP5589_GPIO_DIRECTION_C	0x32
#define ADP5589_UNLOCK1			0x33
#define ADP5589_UNLOCK2			0x34
#define ADP5589_EXT_LOCK_EVENT		0x35
#define ADP5589_UNLOCK_TIMERS		0x36
#define ADP5589_LOCK_CFG		0x37
#define ADP5589_RESET1_EVENT_A		0x38
#define ADP5589_RESET1_EVENT_B		0x39
#define ADP5589_RESET1_EVENT_C		0x3A
#define ADP5589_RESET2_EVENT_A		0x3B
#define ADP5589_RESET2_EVENT_B		0x3C
#define ADP5589_RESET_CFG		0x3D
#define ADP5589_PWM_OFFT_LOW		0x3E
#define ADP5589_PWM_OFFT_HIGH		0x3F
#define ADP5589_PWM_ONT_LOW		0x40
#define ADP5589_PWM_ONT_HIGH		0x41
#define ADP5589_PWM_CFG			0x42
#define ADP5589_CLOCK_DIV_CFG		0x43
#define ADP5589_LOGIC_1_CFG		0x44
#define ADP5589_LOGIC_2_CFG		0x45
#define ADP5589_LOGIC_FF_CFG		0x46
#define ADP5589_LOGIC_INT_EVENT_EN	0x47
#define ADP5589_POLL_PTIME_CFG		0x48
#define ADP5589_PIN_CONFIG_A		0x49
#define ADP5589_PIN_CONFIG_B		0x4A
#define ADP5589_PIN_CONFIG_C		0x4B
#define ADP5589_PIN_CONFIG_D		0x4C
#define ADP5589_GENERAL_CFG		0x4D
#define ADP5589_INT_EN			0x4E

/* ADP5585 Registers */
#define ADP5585_GPI_STATUS_A		0x15
#define ADP5585_GPI_STATUS_B		0x16
#define ADP5585_RPULL_CONFIG_A		0x17
#define ADP5585_RPULL_CONFIG_B		0x18
#define ADP5585_RPULL_CONFIG_C		0x19
#define ADP5585_RPULL_CONFIG_D		0x1A
#define ADP5585_GPI_INT_LEVEL_A		0x1B
#define ADP5585_GPI_INT_LEVEL_B		0x1C
#define ADP5585_GPI_EVENT_EN_A		0x1D
#define ADP5585_GPI_EVENT_EN_B		0x1E
#define ADP5585_GPI_INTERRUPT_EN_A	0x1F
#define ADP5585_GPI_INTERRUPT_EN_B	0x20
#define ADP5585_DEBOUNCE_DIS_A		0x21
#define ADP5585_DEBOUNCE_DIS_B		0x22
#define ADP5585_GPO_DATA_OUT_A		0x23
#define ADP5585_GPO_DATA_OUT_B		0x24
#define ADP5585_GPO_OUT_MODE_A		0x25
#define ADP5585_GPO_OUT_MODE_B		0x26
#define ADP5585_GPIO_DIRECTION_A	0x27
#define ADP5585_GPIO_DIRECTION_B	0x28
#define ADP5585_RESET1_EVENT_A		0x29
#define ADP5585_RESET1_EVENT_B		0x2A
#define ADP5585_RESET1_EVENT_C		0x2B
#define ADP5585_RESET2_EVENT_A		0x2C
#define ADP5585_RESET2_EVENT_B		0x2D
#define ADP5585_RESET_CFG		0x2E
#define ADP5585_PWM_OFFT_LOW		0x2F
#define ADP5585_PWM_OFFT_HIGH		0x30
#define ADP5585_PWM_ONT_LOW		0x31
#define ADP5585_PWM_ONT_HIGH		0x32
#define ADP5585_PWM_CFG			0x33
#define ADP5585_LOGIC_CFG		0x34
#define ADP5585_LOGIC_FF_CFG		0x35
#define ADP5585_LOGIC_INT_EVENT_EN	0x36
#define ADP5585_POLL_PTIME_CFG		0x37
#define ADP5585_PIN_CONFIG_A		0x38
#define ADP5585_PIN_CONFIG_B		0x39
#define ADP5585_PIN_CONFIG_D		0x3A
#define ADP5585_GENERAL_CFG		0x3B
#define ADP5585_INT_EN			0x3C

/* ID Register */
#define ADP5589_5_DEVICE_ID_MASK	0xF
#define ADP5589_5_MAN_ID_MASK		0xF
#define ADP5589_5_MAN_ID_SHIFT		4
#define ADP5589_5_MAN_ID		0x02

/* GENERAL_CFG Register */
#define OSC_EN		(1 << 7)
#define CORE_CLK(x)	(((x) & 0x3) << 5)
#define LCK_TRK_LOGIC	(1 << 4)	/* ADP5589 only */
#define LCK_TRK_GPI	(1 << 3)	/* ADP5589 only */
#define INT_CFG		(1 << 1)
#define RST_CFG		(1 << 0)

/* INT_EN Register */
#define LOGIC2_IEN	(1 << 5)	/* ADP5589 only */
#define LOGIC1_IEN	(1 << 4)
#define LOCK_IEN	(1 << 3)	/* ADP5589 only */
#define OVRFLOW_IEN	(1 << 2)
#define GPI_IEN		(1 << 1)
#define EVENT_IEN	(1 << 0)

/* Interrupt Status Register */
#define LOGIC2_INT	(1 << 5)	/* ADP5589 only */
#define LOGIC1_INT	(1 << 4)
#define LOCK_INT	(1 << 3)	/* ADP5589 only */
#define OVRFLOW_INT	(1 << 2)
#define GPI_INT		(1 << 1)
#define EVENT_INT	(1 << 0)

/* STATUS Register */
#define LOGIC2_STAT	(1 << 7)	/* ADP5589 only */
#define LOGIC1_STAT	(1 << 6)
#define LOCK_STAT	(1 << 5)	/* ADP5589 only */
#define KEC		0x1F

/* PIN_CONFIG_D Register */
#define C4_EXTEND_CFG	(1 << 6)	/* RESET2 */
#define R4_EXTEND_CFG	(1 << 5)	/* RESET1 */

/* LOCK_CFG */
#define LOCK_EN		(1 << 0)

#define PTIME_MASK	0x3
#define LTIME_MASK	0x3		/* ADP5589 only */

/* Key Event Register xy */
#define KEY_EV_PRESSED		(1 << 7)
#define KEY_EV_MASK		(0x7F)

#define KEYP_MAX_EVENT		16
#define ADP5589_MAXGPIO		19
#define ADP5585_MAXGPIO		11 /* 10 on the ADP5585-01, 11 on ADP5585-02 */

enum {
	ADP5589,
	ADP5585_01,
	ADP5585_02
};

struct adp_constants {
	u8 maxgpio;
	u8 keymapsize;
	u8 gpi_pin_row_base;
	u8 gpi_pin_row_end;
	u8 gpi_pin_col_base;
	u8 gpi_pin_base;
	u8 gpi_pin_end;
	u8 gpimapsize_max;
	u8 max_row_num;
	u8 max_col_num;
	u8 row_mask;
	u8 col_mask;
	u8 col_shift;
	u8 c4_extend_cfg;
	u8 (*bank) (u8 offset);
	u8 (*bit) (u8 offset);
	u8 (*reg) (u8 reg);
};

struct adp5589_kpad {
	struct i2c_client *client;
	struct input_dev *input;
	const struct adp_constants *var;
	unsigned short keycode[ADP5589_KEYMAPSIZE];
	const struct adp5589_gpi_map *gpimap;
	unsigned short gpimapsize;
	unsigned extend_cfg;
	bool is_adp5585;
	bool support_row5;
#ifdef CONFIG_GPIOLIB
	unsigned char gpiomap[ADP5589_MAXGPIO];
	bool export_gpio;
	struct gpio_chip gc;
	struct mutex gpio_lock;	/* Protect cached dir, dat_out */
	u8 dat_out[3];
	u8 dir[3];
#endif
};

/*
 *  ADP5589 / ADP5585 derivative / variant handling
 */


/* ADP5589 */

static unsigned char adp5589_bank(unsigned char offset)
{
	return offset >> 3;
}

static unsigned char adp5589_bit(unsigned char offset)
{
	return 1u << (offset & 0x7);
}

static unsigned char adp5589_reg(unsigned char reg)
{
	return reg;
}

static const struct adp_constants const_adp5589 = {
	.maxgpio		= ADP5589_MAXGPIO,
	.keymapsize		= ADP5589_KEYMAPSIZE,
	.gpi_pin_row_base	= ADP5589_GPI_PIN_ROW_BASE,
	.gpi_pin_row_end	= ADP5589_GPI_PIN_ROW_END,
	.gpi_pin_col_base	= ADP5589_GPI_PIN_COL_BASE,
	.gpi_pin_base		= ADP5589_GPI_PIN_BASE,
	.gpi_pin_end		= ADP5589_GPI_PIN_END,
	.gpimapsize_max		= ADP5589_GPIMAPSIZE_MAX,
	.c4_extend_cfg		= 12,
	.max_row_num		= ADP5589_MAX_ROW_NUM,
	.max_col_num		= ADP5589_MAX_COL_NUM,
	.row_mask		= ADP5589_ROW_MASK,
	.col_mask		= ADP5589_COL_MASK,
	.col_shift		= ADP5589_COL_SHIFT,
	.bank			= adp5589_bank,
	.bit			= adp5589_bit,
	.reg			= adp5589_reg,
};

/* ADP5585 */

static unsigned char adp5585_bank(unsigned char offset)
{
	return offset > ADP5585_MAX_ROW_NUM;
}

static unsigned char adp5585_bit(unsigned char offset)
{
	return (offset > ADP5585_MAX_ROW_NUM) ?
		1u << (offset - ADP5585_COL_SHIFT) : 1u << offset;
}

static const unsigned char adp5585_reg_lut[] = {
	[ADP5589_GPI_STATUS_A]		= ADP5585_GPI_STATUS_A,
	[ADP5589_GPI_STATUS_B]		= ADP5585_GPI_STATUS_B,
	[ADP5589_RPULL_CONFIG_A]	= ADP5585_RPULL_CONFIG_A,
	[ADP5589_RPULL_CONFIG_B]	= ADP5585_RPULL_CONFIG_B,
	[ADP5589_RPULL_CONFIG_C]	= ADP5585_RPULL_CONFIG_C,
	[ADP5589_RPULL_CONFIG_D]	= ADP5585_RPULL_CONFIG_D,
	[ADP5589_GPI_INT_LEVEL_A]	= ADP5585_GPI_INT_LEVEL_A,
	[ADP5589_GPI_INT_LEVEL_B]	= ADP5585_GPI_INT_LEVEL_B,
	[ADP5589_GPI_EVENT_EN_A]	= ADP5585_GPI_EVENT_EN_A,
	[ADP5589_GPI_EVENT_EN_B]	= ADP5585_GPI_EVENT_EN_B,
	[ADP5589_GPI_INTERRUPT_EN_A]	= ADP5585_GPI_INTERRUPT_EN_A,
	[ADP5589_GPI_INTERRUPT_EN_B]	= ADP5585_GPI_INTERRUPT_EN_B,
	[ADP5589_DEBOUNCE_DIS_A]	= ADP5585_DEBOUNCE_DIS_A,
	[ADP5589_DEBOUNCE_DIS_B]	= ADP5585_DEBOUNCE_DIS_B,
	[ADP5589_GPO_DATA_OUT_A]	= ADP5585_GPO_DATA_OUT_A,
	[ADP5589_GPO_DATA_OUT_B]	= ADP5585_GPO_DATA_OUT_B,
	[ADP5589_GPO_OUT_MODE_A]	= ADP5585_GPO_OUT_MODE_A,
	[ADP5589_GPO_OUT_MODE_B]	= ADP5585_GPO_OUT_MODE_B,
	[ADP5589_GPIO_DIRECTION_A]	= ADP5585_GPIO_DIRECTION_A,
	[ADP5589_GPIO_DIRECTION_B]	= ADP5585_GPIO_DIRECTION_B,
	[ADP5589_RESET1_EVENT_A]	= ADP5585_RESET1_EVENT_A,
	[ADP5589_RESET1_EVENT_B]	= ADP5585_RESET1_EVENT_B,
	[ADP5589_RESET1_EVENT_C]	= ADP5585_RESET1_EVENT_C,
	[ADP5589_RESET2_EVENT_A]	= ADP5585_RESET2_EVENT_A,
	[ADP5589_RESET2_EVENT_B]	= ADP5585_RESET2_EVENT_B,
	[ADP5589_RESET_CFG]		= ADP5585_RESET_CFG,
	[ADP5589_PWM_OFFT_LOW]		= ADP5585_PWM_OFFT_LOW,
	[ADP5589_PWM_OFFT_HIGH]		= ADP5585_PWM_OFFT_HIGH,
	[ADP5589_PWM_ONT_LOW]		= ADP5585_PWM_ONT_LOW,
	[ADP5589_PWM_ONT_HIGH]		= ADP5585_PWM_ONT_HIGH,
	[ADP5589_PWM_CFG]		= ADP5585_PWM_CFG,
	[ADP5589_LOGIC_1_CFG]		= ADP5585_LOGIC_CFG,
	[ADP5589_LOGIC_FF_CFG]		= ADP5585_LOGIC_FF_CFG,
	[ADP5589_LOGIC_INT_EVENT_EN]	= ADP5585_LOGIC_INT_EVENT_EN,
	[ADP5589_POLL_PTIME_CFG]	= ADP5585_POLL_PTIME_CFG,
	[ADP5589_PIN_CONFIG_A]		= ADP5585_PIN_CONFIG_A,
	[ADP5589_PIN_CONFIG_B]		= ADP5585_PIN_CONFIG_B,
	[ADP5589_PIN_CONFIG_D]		= ADP5585_PIN_CONFIG_D,
	[ADP5589_GENERAL_CFG]		= ADP5585_GENERAL_CFG,
	[ADP5589_INT_EN]		= ADP5585_INT_EN,
};

static unsigned char adp5585_reg(unsigned char reg)
{
	return adp5585_reg_lut[reg];
}

static const struct adp_constants const_adp5585 = {
	.maxgpio		= ADP5585_MAXGPIO,
	.keymapsize		= ADP5585_KEYMAPSIZE,
	.gpi_pin_row_base	= ADP5585_GPI_PIN_ROW_BASE,
	.gpi_pin_row_end	= ADP5585_GPI_PIN_ROW_END,
	.gpi_pin_col_base	= ADP5585_GPI_PIN_COL_BASE,
	.gpi_pin_base		= ADP5585_GPI_PIN_BASE,
	.gpi_pin_end		= ADP5585_GPI_PIN_END,
	.gpimapsize_max		= ADP5585_GPIMAPSIZE_MAX,
	.c4_extend_cfg		= 10,
	.max_row_num		= ADP5585_MAX_ROW_NUM,
	.max_col_num		= ADP5585_MAX_COL_NUM,
	.row_mask		= ADP5585_ROW_MASK,
	.col_mask		= ADP5585_COL_MASK,
	.col_shift		= ADP5585_COL_SHIFT,
	.bank			= adp5585_bank,
	.bit			= adp5585_bit,
	.reg			= adp5585_reg,
};

static const struct adp5589_gpio_platform_data adp5589_default_gpio_pdata = {
	.gpio_start = -1,
};

static const struct adp5589_kpad_platform_data adp5589_default_pdata = {
	.gpio_data = &adp5589_default_gpio_pdata,
};

static const struct adp5589_kpad_platform_data *adp5589_kpad_pdata_get(
	struct device *dev)
{
	const struct adp5589_kpad_platform_data *pdata = dev_get_platdata(dev);

	if (!pdata)
		pdata = &adp5589_default_pdata;

	return pdata;
}

static int adp5589_read(struct i2c_client *client, u8 reg)
{
	int ret = i2c_smbus_read_byte_data(client, reg);

	if (ret < 0)
		dev_err(&client->dev, "Read Error\n");

	return ret;
}

static int adp5589_write(struct i2c_client *client, u8 reg, u8 val)
{
	return i2c_smbus_write_byte_data(client, reg, val);
}

#ifdef CONFIG_GPIOLIB
static int adp5589_gpio_get_value(struct gpio_chip *chip, unsigned off)
{
	struct adp5589_kpad *kpad = gpiochip_get_data(chip);
	unsigned int bank = kpad->var->bank(kpad->gpiomap[off]);
	unsigned int bit = kpad->var->bit(kpad->gpiomap[off]);

	return !!(adp5589_read(kpad->client,
			       kpad->var->reg(ADP5589_GPI_STATUS_A) + bank) &
			       bit);
}

static void adp5589_gpio_set_value(struct gpio_chip *chip,
				   unsigned off, int val)
{
	struct adp5589_kpad *kpad = gpiochip_get_data(chip);
	unsigned int bank = kpad->var->bank(kpad->gpiomap[off]);
	unsigned int bit = kpad->var->bit(kpad->gpiomap[off]);

	mutex_lock(&kpad->gpio_lock);

	if (val)
		kpad->dat_out[bank] |= bit;
	else
		kpad->dat_out[bank] &= ~bit;

	adp5589_write(kpad->client, kpad->var->reg(ADP5589_GPO_DATA_OUT_A) +
		      bank, kpad->dat_out[bank]);

	mutex_unlock(&kpad->gpio_lock);
}

static void adp5589_gpio_set_multiple(struct gpio_chip *chip,
				      unsigned long *mask, unsigned long *bits)
{
	struct adp5589_kpad *kpad = container_of(chip, struct adp5589_kpad, gc);
	u8 bank, reg_mask, reg_bits;

	mutex_lock(&kpad->gpio_lock);

	for (bank = 0; bank <= kpad->var->bank(kpad->var->maxgpio); bank++) {
		if (bank > kpad->var->bank(get_bitmask_order(*mask) - 1))
			break;
		reg_mask = mask[bank / sizeof(*mask)] >>
			   ((bank % sizeof(*mask)) * BITS_PER_BYTE);
		reg_bits = bits[bank / sizeof(*bits)] >>
			   ((bank % sizeof(*bits)) * BITS_PER_BYTE);
		kpad->dat_out[bank] &= ~reg_mask;
		kpad->dat_out[bank] |= reg_bits & reg_mask;
		adp5589_write(kpad->client, kpad->var->reg(ADP5589_GPO_DATA_OUT_A) + bank,
			      kpad->dat_out[bank]);
	}

	mutex_unlock(&kpad->gpio_lock);
}

static int adp5589_gpio_direction_input(struct gpio_chip *chip, unsigned off)
{
	struct adp5589_kpad *kpad = gpiochip_get_data(chip);
	unsigned int bank = kpad->var->bank(kpad->gpiomap[off]);
	unsigned int bit = kpad->var->bit(kpad->gpiomap[off]);
	int ret;

	mutex_lock(&kpad->gpio_lock);

	kpad->dir[bank] &= ~bit;
	ret = adp5589_write(kpad->client,
			    kpad->var->reg(ADP5589_GPIO_DIRECTION_A) + bank,
			    kpad->dir[bank]);

	mutex_unlock(&kpad->gpio_lock);

	return ret;
}

static int adp5589_gpio_direction_output(struct gpio_chip *chip,
					 unsigned off, int val)
{
	struct adp5589_kpad *kpad = gpiochip_get_data(chip);
	unsigned int bank = kpad->var->bank(kpad->gpiomap[off]);
	unsigned int bit = kpad->var->bit(kpad->gpiomap[off]);
	int ret;

	mutex_lock(&kpad->gpio_lock);

	kpad->dir[bank] |= bit;

	if (val)
		kpad->dat_out[bank] |= bit;
	else
		kpad->dat_out[bank] &= ~bit;

	ret = adp5589_write(kpad->client, kpad->var->reg(ADP5589_GPO_DATA_OUT_A)
			    + bank, kpad->dat_out[bank]);
	ret |= adp5589_write(kpad->client,
			     kpad->var->reg(ADP5589_GPIO_DIRECTION_A) + bank,
			     kpad->dir[bank]);

	mutex_unlock(&kpad->gpio_lock);

	return ret;
}

static int adp5589_build_gpiomap(struct adp5589_kpad *kpad,
				const struct adp5589_kpad_platform_data *pdata)
{
	bool pin_used[ADP5589_MAXGPIO];
	int n_unused = 0;
	int i;

	memset(pin_used, false, sizeof(pin_used));

	for (i = 0; i < kpad->var->maxgpio; i++)
		if (pdata->keypad_en_mask & (1 << i))
			pin_used[i] = true;

	for (i = 0; i < kpad->gpimapsize; i++)
		pin_used[kpad->gpimap[i].pin - kpad->var->gpi_pin_base] = true;

	if (kpad->extend_cfg & R4_EXTEND_CFG)
		pin_used[4] = true;

	if (kpad->extend_cfg & C4_EXTEND_CFG)
		pin_used[kpad->var->c4_extend_cfg] = true;

	if (!kpad->support_row5)
		pin_used[5] = true;

	for (i = 0; i < kpad->var->maxgpio; i++)
		if (!pin_used[i])
			kpad->gpiomap[n_unused++] = i;

	return n_unused;
}

static int adp5589_gpio_add(struct adp5589_kpad *kpad)
{
	struct device *dev = &kpad->client->dev;
	const struct adp5589_kpad_platform_data *pdata =
		adp5589_kpad_pdata_get(dev);
	const struct adp5589_gpio_platform_data *gpio_data = pdata->gpio_data;
	int i, error;

	if (!gpio_data)
		return 0;

	kpad->gc.parent = dev;
	kpad->gc.ngpio = adp5589_build_gpiomap(kpad, pdata);
	if (kpad->gc.ngpio == 0) {
		dev_info(dev, "No unused gpios left to export\n");
		return 0;
	}

	kpad->export_gpio = true;

	kpad->gc.direction_input = adp5589_gpio_direction_input;
	kpad->gc.direction_output = adp5589_gpio_direction_output;
	kpad->gc.get = adp5589_gpio_get_value;
	kpad->gc.set = adp5589_gpio_set_value;
	kpad->gc.set_multiple = adp5589_gpio_set_multiple;
	kpad->gc.can_sleep = 1;

	kpad->gc.base = gpio_data->gpio_start;
	kpad->gc.label = kpad->client->name;
	kpad->gc.owner = THIS_MODULE;

	mutex_init(&kpad->gpio_lock);

	error = gpiochip_add_data(&kpad->gc, kpad);
	if (error) {
		dev_err(dev, "gpiochip_add_data() failed, err: %d\n", error);
		return error;
	}

	for (i = 0; i <= kpad->var->bank(kpad->var->maxgpio); i++) {
		kpad->dat_out[i] = adp5589_read(kpad->client, kpad->var->reg(
						ADP5589_GPO_DATA_OUT_A) + i);
		kpad->dir[i] = adp5589_read(kpad->client, kpad->var->reg(
					    ADP5589_GPIO_DIRECTION_A) + i);
	}

	if (gpio_data->setup) {
		error = gpio_data->setup(kpad->client,
					 kpad->gc.base, kpad->gc.ngpio,
					 gpio_data->context);
		if (error)
			dev_warn(dev, "setup failed, %d\n", error);
	}

	return 0;
}

static void adp5589_gpio_remove(struct adp5589_kpad *kpad)
{
	struct device *dev = &kpad->client->dev;
	const struct adp5589_kpad_platform_data *pdata =
		adp5589_kpad_pdata_get(dev);
	const struct adp5589_gpio_platform_data *gpio_data = pdata->gpio_data;
	int error;

	if (!kpad->export_gpio)
		return;

	if (gpio_data->teardown) {
		error = gpio_data->teardown(kpad->client,
					    kpad->gc.base, kpad->gc.ngpio,
					    gpio_data->context);
		if (error)
			dev_warn(dev, "teardown failed %d\n", error);
	}

	gpiochip_remove(&kpad->gc);
}
#else
static inline int adp5589_gpio_add(struct adp5589_kpad *kpad)
{
	return 0;
}

static inline void adp5589_gpio_remove(struct adp5589_kpad *kpad)
{
}
#endif

static void adp5589_report_switches(struct adp5589_kpad *kpad,
				    int key, int key_val)
{
	int i;

	for (i = 0; i < kpad->gpimapsize; i++) {
		if (key_val == kpad->gpimap[i].pin) {
			input_report_switch(kpad->input,
					    kpad->gpimap[i].sw_evt,
					    key & KEY_EV_PRESSED);
			break;
		}
	}
}

static void adp5589_report_events(struct adp5589_kpad *kpad, int ev_cnt)
{
	int i;

	for (i = 0; i < ev_cnt; i++) {
		int key = adp5589_read(kpad->client, ADP5589_5_FIFO_1 + i);
		int key_val = key & KEY_EV_MASK;

		if (key_val >= kpad->var->gpi_pin_base &&
		    key_val <= kpad->var->gpi_pin_end) {
			adp5589_report_switches(kpad, key, key_val);
		} else {
			input_report_key(kpad->input,
					 kpad->keycode[key_val - 1],
					 key & KEY_EV_PRESSED);
		}
	}
}

static irqreturn_t adp5589_irq(int irq, void *handle)
{
	struct adp5589_kpad *kpad = handle;
	struct i2c_client *client = kpad->client;
	int status, ev_cnt;

	status = adp5589_read(client, ADP5589_5_INT_STATUS);

	if (status & OVRFLOW_INT)	/* Unlikely and should never happen */
		dev_err(&client->dev, "Event Overflow Error\n");

	if (status & EVENT_INT) {
		ev_cnt = adp5589_read(client, ADP5589_5_STATUS) & KEC;
		if (ev_cnt) {
			adp5589_report_events(kpad, ev_cnt);
			input_sync(kpad->input);
		}
	}

	adp5589_write(client, ADP5589_5_INT_STATUS, status); /* Status is W1C */

	return IRQ_HANDLED;
}

static int adp5589_get_evcode(struct adp5589_kpad *kpad, unsigned short key)
{
	int i;

	for (i = 0; i < kpad->var->keymapsize; i++)
		if (key == kpad->keycode[i])
			return (i + 1) | KEY_EV_PRESSED;

	dev_err(&kpad->client->dev, "RESET/UNLOCK key not in keycode map\n");

	return -EINVAL;
}

static int adp5589_setup(struct adp5589_kpad *kpad)
{
	struct i2c_client *client = kpad->client;
	const struct adp5589_kpad_platform_data *pdata =
		adp5589_kpad_pdata_get(&client->dev);
	u8 (*reg) (u8) = kpad->var->reg;
	unsigned char evt_mode1 = 0, evt_mode2 = 0, evt_mode3 = 0;
	unsigned char pull_mask = 0;
	int i, ret;

	ret = adp5589_write(client, reg(ADP5589_PIN_CONFIG_A),
			    pdata->keypad_en_mask & kpad->var->row_mask);
	ret |= adp5589_write(client, reg(ADP5589_PIN_CONFIG_B),
			     (pdata->keypad_en_mask >> kpad->var->col_shift) &
			     kpad->var->col_mask);

	if (!kpad->is_adp5585)
		ret |= adp5589_write(client, ADP5589_PIN_CONFIG_C,
				     (pdata->keypad_en_mask >> 16) & 0xFF);

	if (!kpad->is_adp5585 && pdata->en_keylock) {
		ret |= adp5589_write(client, ADP5589_UNLOCK1,
				     pdata->unlock_key1);
		ret |= adp5589_write(client, ADP5589_UNLOCK2,
				     pdata->unlock_key2);
		ret |= adp5589_write(client, ADP5589_UNLOCK_TIMERS,
				     pdata->unlock_timer & LTIME_MASK);
		ret |= adp5589_write(client, ADP5589_LOCK_CFG, LOCK_EN);
	}

	for (i = 0; i < KEYP_MAX_EVENT; i++)
		ret |= adp5589_read(client, ADP5589_5_FIFO_1 + i);

	for (i = 0; i < pdata->gpimapsize; i++) {
		unsigned short pin = pdata->gpimap[i].pin;

		if (pin <= kpad->var->gpi_pin_row_end) {
			evt_mode1 |= (1 << (pin - kpad->var->gpi_pin_row_base));
		} else {
			evt_mode2 |=
			    ((1 << (pin - kpad->var->gpi_pin_col_base)) & 0xFF);
			if (!kpad->is_adp5585)
				evt_mode3 |= ((1 << (pin -
					kpad->var->gpi_pin_col_base)) >> 8);
		}
	}

	if (pdata->gpimapsize) {
		ret |= adp5589_write(client, reg(ADP5589_GPI_EVENT_EN_A),
				     evt_mode1);
		ret |= adp5589_write(client, reg(ADP5589_GPI_EVENT_EN_B),
				     evt_mode2);
		if (!kpad->is_adp5585)
			ret |= adp5589_write(client,
					     reg(ADP5589_GPI_EVENT_EN_C),
					     evt_mode3);
	}

	if (pdata->pull_dis_mask & pdata->pullup_en_100k &
		pdata->pullup_en_300k & pdata->pulldown_en_300k)
		dev_warn(&client->dev, "Conflicting pull resistor config\n");

	for (i = 0; i <= kpad->var->max_row_num; i++) {
		unsigned val = 0, bit = (1 << i);
		if (pdata->pullup_en_300k & bit)
			val = 0;
		else if (pdata->pulldown_en_300k & bit)
			val = 1;
		else if (pdata->pullup_en_100k & bit)
			val = 2;
		else if (pdata->pull_dis_mask & bit)
			val = 3;

		pull_mask |= val << (2 * (i & 0x3));

		if (i % 4 == 3 || i == kpad->var->max_row_num) {
			ret |= adp5589_write(client, reg(ADP5585_RPULL_CONFIG_A)
					     + (i >> 2), pull_mask);
			pull_mask = 0;
		}
	}

	for (i = 0; i <= kpad->var->max_col_num; i++) {
		unsigned val = 0, bit = 1 << (i + kpad->var->col_shift);
		if (pdata->pullup_en_300k & bit)
			val = 0;
		else if (pdata->pulldown_en_300k & bit)
			val = 1;
		else if (pdata->pullup_en_100k & bit)
			val = 2;
		else if (pdata->pull_dis_mask & bit)
			val = 3;

		pull_mask |= val << (2 * (i & 0x3));

		if (i % 4 == 3 || i == kpad->var->max_col_num) {
			ret |= adp5589_write(client,
					     reg(ADP5585_RPULL_CONFIG_C) +
					     (i >> 2), pull_mask);
			pull_mask = 0;
		}
	}

	if (pdata->reset1_key_1 && pdata->reset1_key_2 && pdata->reset1_key_3) {
		ret |= adp5589_write(client, reg(ADP5589_RESET1_EVENT_A),
				     adp5589_get_evcode(kpad,
							pdata->reset1_key_1));
		ret |= adp5589_write(client, reg(ADP5589_RESET1_EVENT_B),
				     adp5589_get_evcode(kpad,
							pdata->reset1_key_2));
		ret |= adp5589_write(client, reg(ADP5589_RESET1_EVENT_C),
				     adp5589_get_evcode(kpad,
							pdata->reset1_key_3));
		kpad->extend_cfg |= R4_EXTEND_CFG;
	}

	if (pdata->reset2_key_1 && pdata->reset2_key_2) {
		ret |= adp5589_write(client, reg(ADP5589_RESET2_EVENT_A),
				     adp5589_get_evcode(kpad,
							pdata->reset2_key_1));
		ret |= adp5589_write(client, reg(ADP5589_RESET2_EVENT_B),
				     adp5589_get_evcode(kpad,
							pdata->reset2_key_2));
		kpad->extend_cfg |= C4_EXTEND_CFG;
	}

	if (kpad->extend_cfg) {
		ret |= adp5589_write(client, reg(ADP5589_RESET_CFG),
				     pdata->reset_cfg);
		ret |= adp5589_write(client, reg(ADP5589_PIN_CONFIG_D),
				     kpad->extend_cfg);
	}

	ret |= adp5589_write(client, reg(ADP5589_DEBOUNCE_DIS_A),
			    pdata->debounce_dis_mask & kpad->var->row_mask);

	ret |= adp5589_write(client, reg(ADP5589_DEBOUNCE_DIS_B),
			     (pdata->debounce_dis_mask >> kpad->var->col_shift)
			     & kpad->var->col_mask);

	if (!kpad->is_adp5585)
		ret |= adp5589_write(client, reg(ADP5589_DEBOUNCE_DIS_C),
				     (pdata->debounce_dis_mask >> 16) & 0xFF);

	ret |= adp5589_write(client, reg(ADP5589_POLL_PTIME_CFG),
			     pdata->scan_cycle_time & PTIME_MASK);
	ret |= adp5589_write(client, ADP5589_5_INT_STATUS,
			     (kpad->is_adp5585 ? 0 : LOGIC2_INT) |
			     LOGIC1_INT | OVRFLOW_INT |
			     (kpad->is_adp5585 ? 0 : LOCK_INT) |
			     GPI_INT | EVENT_INT);	/* Status is W1C */

	ret |= adp5589_write(client, reg(ADP5589_GENERAL_CFG),
			     INT_CFG | OSC_EN | CORE_CLK(3));
	ret |= adp5589_write(client, reg(ADP5589_INT_EN),
			     OVRFLOW_IEN | GPI_IEN | EVENT_IEN);

	if (ret < 0) {
		dev_err(&client->dev, "Write Error\n");
		return ret;
	}

	return 0;
}

static void adp5589_report_switch_state(struct adp5589_kpad *kpad)
{
	int gpi_stat_tmp, pin_loc;
	int i;
	int gpi_stat1 = adp5589_read(kpad->client,
				     kpad->var->reg(ADP5589_GPI_STATUS_A));
	int gpi_stat2 = adp5589_read(kpad->client,
				     kpad->var->reg(ADP5589_GPI_STATUS_B));
	int gpi_stat3 = !kpad->is_adp5585 ?
			adp5589_read(kpad->client, ADP5589_GPI_STATUS_C) : 0;

	for (i = 0; i < kpad->gpimapsize; i++) {
		unsigned short pin = kpad->gpimap[i].pin;

		if (pin <= kpad->var->gpi_pin_row_end) {
			gpi_stat_tmp = gpi_stat1;
			pin_loc = pin - kpad->var->gpi_pin_row_base;
		} else if ((pin - kpad->var->gpi_pin_col_base) < 8) {
			gpi_stat_tmp = gpi_stat2;
			pin_loc = pin - kpad->var->gpi_pin_col_base;
		} else {
			gpi_stat_tmp = gpi_stat3;
			pin_loc = pin - kpad->var->gpi_pin_col_base - 8;
		}

		if (gpi_stat_tmp < 0) {
			dev_err(&kpad->client->dev,
				"Can't read GPIO_DAT_STAT switch %d, default to OFF\n",
				pin);
			gpi_stat_tmp = 0;
		}

		input_report_switch(kpad->input,
				    kpad->gpimap[i].sw_evt,
				    !(gpi_stat_tmp & (1 << pin_loc)));
	}

	input_sync(kpad->input);
}

static int adp5589_keypad_add(struct adp5589_kpad *kpad, unsigned int revid)
{
	struct i2c_client *client = kpad->client;
	const struct adp5589_kpad_platform_data *pdata =
		adp5589_kpad_pdata_get(&client->dev);
	struct input_dev *input;
	unsigned int i;
	int error;

	if (!((pdata->keypad_en_mask & kpad->var->row_mask) &&
			(pdata->keypad_en_mask >> kpad->var->col_shift)) ||
			!pdata->keymap) {
		dev_err(&client->dev, "no rows, cols or keymap from pdata\n");
		return -EINVAL;
	}

	if (pdata->keymapsize != kpad->var->keymapsize) {
		dev_err(&client->dev, "invalid keymapsize\n");
		return -EINVAL;
	}

	if (!pdata->gpimap && pdata->gpimapsize) {
		dev_err(&client->dev, "invalid gpimap from pdata\n");
		return -EINVAL;
	}

	if (pdata->gpimapsize > kpad->var->gpimapsize_max) {
		dev_err(&client->dev, "invalid gpimapsize\n");
		return -EINVAL;
	}

	for (i = 0; i < pdata->gpimapsize; i++) {
		unsigned short pin = pdata->gpimap[i].pin;

		if (pin < kpad->var->gpi_pin_base ||
				pin > kpad->var->gpi_pin_end) {
			dev_err(&client->dev, "invalid gpi pin data\n");
			return -EINVAL;
		}

		if ((1 << (pin - kpad->var->gpi_pin_row_base)) &
				pdata->keypad_en_mask) {
			dev_err(&client->dev, "invalid gpi row/col data\n");
			return -EINVAL;
		}
	}

	if (!client->irq) {
		dev_err(&client->dev, "no IRQ?\n");
		return -EINVAL;
	}

	input = input_allocate_device();
	if (!input)
		return -ENOMEM;

	kpad->input = input;

	input->name = client->name;
	input->phys = "adp5589-keys/input0";
	input->dev.parent = &client->dev;

	input_set_drvdata(input, kpad);

	input->id.bustype = BUS_I2C;
	input->id.vendor = 0x0001;
	input->id.product = 0x0001;
	input->id.version = revid;

	input->keycodesize = sizeof(kpad->keycode[0]);
	input->keycodemax = pdata->keymapsize;
	input->keycode = kpad->keycode;

	memcpy(kpad->keycode, pdata->keymap,
	       pdata->keymapsize * input->keycodesize);

	kpad->gpimap = pdata->gpimap;
	kpad->gpimapsize = pdata->gpimapsize;

	/* setup input device */
	__set_bit(EV_KEY, input->evbit);

	if (pdata->repeat)
		__set_bit(EV_REP, input->evbit);

	for (i = 0; i < input->keycodemax; i++)
		if (kpad->keycode[i] <= KEY_MAX)
			__set_bit(kpad->keycode[i], input->keybit);
	__clear_bit(KEY_RESERVED, input->keybit);

	if (kpad->gpimapsize)
		__set_bit(EV_SW, input->evbit);
	for (i = 0; i < kpad->gpimapsize; i++)
		__set_bit(kpad->gpimap[i].sw_evt, input->swbit);

	error = input_register_device(input);
	if (error) {
		dev_err(&client->dev, "unable to register input device\n");
		goto err_free_input;
	}

	error = request_threaded_irq(client->irq, NULL, adp5589_irq,
				     IRQF_TRIGGER_FALLING | IRQF_ONESHOT,
				     client->dev.driver->name, kpad);
	if (error) {
		dev_err(&client->dev, "irq %d busy?\n", client->irq);
		goto err_unreg_dev;
	}

	device_init_wakeup(&client->dev, 1);

	return 0;

err_unreg_dev:
	input_unregister_device(input);
	input = NULL;
err_free_input:
	input_free_device(input);

	return error;
}

static void adp5589_keypad_remove(struct adp5589_kpad *kpad)
{
	if (kpad->input) {
		free_irq(kpad->client->irq, kpad);
		input_unregister_device(kpad->input);
	}
}

<<<<<<< HEAD
static int adp5589_i2c_get_driver_data(struct i2c_client *i2c,
				       const struct i2c_device_id *id)
{
	const struct of_device_id *match;

	if (id)
		return id->driver_data;

	if (!IS_ENABLED(CONFIG_OF) || !i2c->dev.of_node)
		return -ENODEV;

	match = of_match_node(i2c->dev.driver->of_match_table,
			      i2c->dev.of_node);
	if (match)
		return (uintptr_t)match->data;

	return -ENODEV;
}

=======
>>>>>>> 256af411
static int adp5589_probe(struct i2c_client *client,
			 const struct i2c_device_id *id)
{
	struct adp5589_kpad *kpad;
	const struct adp5589_kpad_platform_data *pdata =
<<<<<<< HEAD
		adp5589_kpad_pdata_get(&client->dev);
=======
		dev_get_platdata(&client->dev);
>>>>>>> 256af411
	unsigned int revid;
	int error, ret;

	if (!i2c_check_functionality(client->adapter,
				     I2C_FUNC_SMBUS_BYTE_DATA)) {
		dev_err(&client->dev, "SMBUS Byte Data not Supported\n");
		return -EIO;
	}

<<<<<<< HEAD
=======
	if (!pdata) {
		dev_err(&client->dev, "no platform data?\n");
		return -EINVAL;
	}

>>>>>>> 256af411
	kpad = kzalloc(sizeof(*kpad), GFP_KERNEL);
	if (!kpad)
		return -ENOMEM;

	kpad->client = client;

<<<<<<< HEAD
	ret = adp5589_i2c_get_driver_data(client, id);
	if (ret < 0)
		return ret;

	switch (ret) {
	case ADP5585_02:
		kpad->support_row5 = true;
		/* fall through */
=======
	switch (id->driver_data) {
	case ADP5585_02:
		kpad->support_row5 = true;
		fallthrough;
>>>>>>> 256af411
	case ADP5585_01:
		kpad->is_adp5585 = true;
		kpad->var = &const_adp5585;
		break;
	case ADP5589:
		kpad->support_row5 = true;
		kpad->var = &const_adp5589;
		break;
	}

	ret = adp5589_read(client, ADP5589_5_ID);
	if (ret < 0) {
		error = ret;
		goto err_free_mem;
	}

	revid = (u8) ret & ADP5589_5_DEVICE_ID_MASK;

	if (pdata->keymapsize) {
		error = adp5589_keypad_add(kpad, revid);
		if (error)
			goto err_free_mem;
	}

	error = adp5589_setup(kpad);
	if (error)
		goto err_keypad_remove;

	if (kpad->gpimapsize)
		adp5589_report_switch_state(kpad);

	error = adp5589_gpio_add(kpad);
	if (error)
		goto err_keypad_remove;

	i2c_set_clientdata(client, kpad);

	dev_info(&client->dev, "Rev.%d keypad, irq %d\n", revid, client->irq);
	return 0;

err_keypad_remove:
	adp5589_keypad_remove(kpad);
err_free_mem:
	kfree(kpad);

	return error;
}

static int adp5589_remove(struct i2c_client *client)
{
	struct adp5589_kpad *kpad = i2c_get_clientdata(client);

	adp5589_write(client, kpad->var->reg(ADP5589_GENERAL_CFG), 0);
	adp5589_keypad_remove(kpad);
	adp5589_gpio_remove(kpad);
	kfree(kpad);

	return 0;
}

#ifdef CONFIG_PM_SLEEP
static int adp5589_suspend(struct device *dev)
{
	struct adp5589_kpad *kpad = dev_get_drvdata(dev);
	struct i2c_client *client = kpad->client;

	if (!kpad->input)
		return 0;

	disable_irq(client->irq);

	if (device_may_wakeup(&client->dev))
		enable_irq_wake(client->irq);

	return 0;
}

static int adp5589_resume(struct device *dev)
{
	struct adp5589_kpad *kpad = dev_get_drvdata(dev);
	struct i2c_client *client = kpad->client;

	if (!kpad->input)
		return 0;

	if (device_may_wakeup(&client->dev))
		disable_irq_wake(client->irq);

	enable_irq(client->irq);

	return 0;
}
#endif

static SIMPLE_DEV_PM_OPS(adp5589_dev_pm_ops, adp5589_suspend, adp5589_resume);

static const struct of_device_id adp5589_of_match[] = {
	{ .compatible = "adi,adp5585", .data = (void *)ADP5585_01 },
	{ .compatible = "adi,adp5585-02", .data = (void *)ADP5585_02 },
	{ .compatible = "adi,adp5589", .data = (void *)ADP5589 },
	{}
};

static const struct i2c_device_id adp5589_id[] = {
	{"adp5589-keys", ADP5589},
	{"adp5585-keys", ADP5585_01},
	{"adp5585-02-keys", ADP5585_02}, /* Adds ROW5 to ADP5585 */
	{}
};

MODULE_DEVICE_TABLE(i2c, adp5589_id);

static struct i2c_driver adp5589_driver = {
	.driver = {
		.name = KBUILD_MODNAME,
		.pm = &adp5589_dev_pm_ops,
		.of_match_table = adp5589_of_match,
	},
	.probe = adp5589_probe,
	.remove = adp5589_remove,
	.id_table = adp5589_id,
};

module_i2c_driver(adp5589_driver);

MODULE_LICENSE("GPL");
MODULE_AUTHOR("Michael Hennerich <hennerich@blackfin.uclinux.org>");
MODULE_DESCRIPTION("ADP5589/ADP5585 Keypad driver");<|MERGE_RESOLUTION|>--- conflicted
+++ resolved
@@ -1033,7 +1033,6 @@
 	}
 }
 
-<<<<<<< HEAD
 static int adp5589_i2c_get_driver_data(struct i2c_client *i2c,
 				       const struct i2c_device_id *id)
 {
@@ -1053,18 +1052,12 @@
 	return -ENODEV;
 }
 
-=======
->>>>>>> 256af411
 static int adp5589_probe(struct i2c_client *client,
 			 const struct i2c_device_id *id)
 {
 	struct adp5589_kpad *kpad;
 	const struct adp5589_kpad_platform_data *pdata =
-<<<<<<< HEAD
 		adp5589_kpad_pdata_get(&client->dev);
-=======
-		dev_get_platdata(&client->dev);
->>>>>>> 256af411
 	unsigned int revid;
 	int error, ret;
 
@@ -1074,21 +1067,12 @@
 		return -EIO;
 	}
 
-<<<<<<< HEAD
-=======
-	if (!pdata) {
-		dev_err(&client->dev, "no platform data?\n");
-		return -EINVAL;
-	}
-
->>>>>>> 256af411
 	kpad = kzalloc(sizeof(*kpad), GFP_KERNEL);
 	if (!kpad)
 		return -ENOMEM;
 
 	kpad->client = client;
 
-<<<<<<< HEAD
 	ret = adp5589_i2c_get_driver_data(client, id);
 	if (ret < 0)
 		return ret;
@@ -1096,13 +1080,7 @@
 	switch (ret) {
 	case ADP5585_02:
 		kpad->support_row5 = true;
-		/* fall through */
-=======
-	switch (id->driver_data) {
-	case ADP5585_02:
-		kpad->support_row5 = true;
 		fallthrough;
->>>>>>> 256af411
 	case ADP5585_01:
 		kpad->is_adp5585 = true;
 		kpad->var = &const_adp5585;
