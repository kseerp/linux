--- conflicted
+++ resolved
@@ -143,11 +143,7 @@
  * some machines have been found to have a corrupted non-zero 64-bit
  * address. Default is TRUE, favor the 32-bit addresses.
  */
-<<<<<<< HEAD
-u8 ACPI_INIT_GLOBAL(acpi_gbl_use32_bit_fadt_addresses, TRUE);
-=======
 ACPI_INIT_GLOBAL(u8, acpi_gbl_use32_bit_fadt_addresses, TRUE);
->>>>>>> 40dde7e2
 
 /*
  * Optionally truncate I/O addresses to 16 bits. Provides compatibility
