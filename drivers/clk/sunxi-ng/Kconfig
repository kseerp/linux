config SUNXI_CCU
	bool "Clock support for Allwinner SoCs"
	depends on ARCH_SUNXI || COMPILE_TEST
	select RESET_CONTROLLER
	default ARCH_SUNXI

if SUNXI_CCU

config SUN50I_A64_CCU
	bool "Support for the Allwinner A64 CCU"
	default ARM64 && ARCH_SUNXI
	depends on (ARM64 && ARCH_SUNXI) || COMPILE_TEST

config SUN5I_CCU
	bool "Support for the Allwinner sun5i family CCM"
	default MACH_SUN5I
	depends on MACH_SUN5I || COMPILE_TEST

config SUN6I_A31_CCU
	bool "Support for the Allwinner A31/A31s CCU"
	default MACH_SUN6I
	depends on MACH_SUN6I || COMPILE_TEST

config SUN8I_A23_CCU
	bool "Support for the Allwinner A23 CCU"
	default MACH_SUN8I
	depends on MACH_SUN8I || COMPILE_TEST

config SUN8I_A33_CCU
	bool "Support for the Allwinner A33 CCU"
	default MACH_SUN8I
	depends on MACH_SUN8I || COMPILE_TEST

config SUN8I_A83T_CCU
	bool "Support for the Allwinner A83T CCU"
	default MACH_SUN8I

config SUN8I_H3_CCU
	bool "Support for the Allwinner H3 CCU"
	default MACH_SUN8I || (ARM64 && ARCH_SUNXI)
	depends on MACH_SUN8I || (ARM64 && ARCH_SUNXI) || COMPILE_TEST

config SUN8I_V3S_CCU
	bool "Support for the Allwinner V3s CCU"
	default MACH_SUN8I
	depends on MACH_SUN8I || COMPILE_TEST

config SUN8I_DE2_CCU
	bool "Support for the Allwinner SoCs DE2 CCU"

config SUN9I_A80_CCU
	bool "Support for the Allwinner A80 CCU"
	default MACH_SUN9I
	depends on MACH_SUN9I || COMPILE_TEST

config SUN8I_R_CCU
	bool "Support for Allwinner SoCs' PRCM CCUs"
<<<<<<< HEAD
	select SUNXI_CCU_DIV
	select SUNXI_CCU_GATE
	select SUNXI_CCU_MP
=======
>>>>>>> a2054256
	default MACH_SUN8I || (ARCH_SUNXI && ARM64)

endif<|MERGE_RESOLUTION|>--- conflicted
+++ resolved
@@ -55,12 +55,6 @@
 
 config SUN8I_R_CCU
 	bool "Support for Allwinner SoCs' PRCM CCUs"
-<<<<<<< HEAD
-	select SUNXI_CCU_DIV
-	select SUNXI_CCU_GATE
-	select SUNXI_CCU_MP
-=======
->>>>>>> a2054256
 	default MACH_SUN8I || (ARCH_SUNXI && ARM64)
 
 endif