--- conflicted
+++ resolved
@@ -933,10 +933,7 @@
 	struct dma_device *dma_dev;
 	struct axi_dmac *dmac;
 	struct resource *res;
-<<<<<<< HEAD
-=======
 	struct regmap *regmap;
->>>>>>> 256af411
 	unsigned int version;
 	int ret;
 
@@ -962,11 +959,6 @@
 	ret = clk_prepare_enable(dmac->clk);
 	if (ret < 0)
 		return ret;
-<<<<<<< HEAD
-
-	INIT_LIST_HEAD(&dmac->chan.active_descs);
-=======
->>>>>>> 256af411
 
 	version = axi_dmac_read(dmac, ADI_AXI_REG_VERSION);
 
@@ -976,13 +968,9 @@
 		ret = axi_dmac_parse_dt(&pdev->dev, dmac);
 
 	if (ret < 0)
-<<<<<<< HEAD
-		return ret;
-=======
 		goto err_clk_disable;
 
 	INIT_LIST_HEAD(&dmac->chan.active_descs);
->>>>>>> 256af411
 
 	dma_set_max_seg_size(&pdev->dev, UINT_MAX);
 
