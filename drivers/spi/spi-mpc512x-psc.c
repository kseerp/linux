// SPDX-License-Identifier: GPL-2.0-or-later
/*
 * MPC512x PSC in SPI mode driver.
 *
 * Copyright (C) 2007,2008 Freescale Semiconductor Inc.
 * Original port from 52xx driver:
 *	Hongjun Chen <hong-jun.chen@freescale.com>
 *
 * Fork of mpc52xx_psc_spi.c:
 *	Copyright (C) 2006 TOPTICA Photonics AG., Dragos Carp
 */

#include <linux/module.h>
#include <linux/kernel.h>
#include <linux/errno.h>
#include <linux/interrupt.h>
#include <linux/completion.h>
#include <linux/io.h>
#include <linux/platform_device.h>
#include <linux/property.h>
#include <linux/delay.h>
#include <linux/clk.h>
#include <linux/spi/spi.h>
#include <asm/mpc52xx_psc.h>

enum {
	TYPE_MPC5121,
	TYPE_MPC5125,
};

/*
 * This macro abstracts the differences in the PSC register layout between
 * MPC5121 (which uses a struct mpc52xx_psc) and MPC5125 (using mpc5125_psc).
 */
#define psc_addr(mps, regname) ({					\
	void *__ret = NULL;						\
	switch (mps->type) {						\
	case TYPE_MPC5121: {						\
			struct mpc52xx_psc __iomem *psc = mps->psc;	\
			__ret = &psc->regname;				\
		};							\
		break;							\
	case TYPE_MPC5125: {						\
			struct mpc5125_psc __iomem *psc = mps->psc;	\
			__ret = &psc->regname;				\
		};							\
		break;							\
	}								\
	__ret; })

struct mpc512x_psc_spi {
	/* driver internal data */
	int type;
	void __iomem *psc;
	struct mpc512x_psc_fifo __iomem *fifo;
	int irq;
	u8 bits_per_word;
	u32 mclk_rate;

	struct completion txisrdone;
};

/* controller state */
struct mpc512x_psc_spi_cs {
	int bits_per_word;
	int speed_hz;
};

/* set clock freq, clock ramp, bits per work
 * if t is NULL then reset the values to the default values
 */
static int mpc512x_psc_spi_transfer_setup(struct spi_device *spi,
					  struct spi_transfer *t)
{
	struct mpc512x_psc_spi_cs *cs = spi->controller_state;

	cs->speed_hz = (t && t->speed_hz)
	    ? t->speed_hz : spi->max_speed_hz;
	cs->bits_per_word = (t && t->bits_per_word)
	    ? t->bits_per_word : spi->bits_per_word;
	cs->bits_per_word = ((cs->bits_per_word + 7) / 8) * 8;
	return 0;
}

static void mpc512x_psc_spi_activate_cs(struct spi_device *spi)
{
	struct mpc512x_psc_spi_cs *cs = spi->controller_state;
	struct mpc512x_psc_spi *mps = spi_master_get_devdata(spi->master);
	u32 sicr;
	u32 ccr;
	int speed;
	u16 bclkdiv;

	sicr = in_be32(psc_addr(mps, sicr));

	/* Set clock phase and polarity */
	if (spi->mode & SPI_CPHA)
		sicr |= 0x00001000;
	else
		sicr &= ~0x00001000;

	if (spi->mode & SPI_CPOL)
		sicr |= 0x00002000;
	else
		sicr &= ~0x00002000;

	if (spi->mode & SPI_LSB_FIRST)
		sicr |= 0x10000000;
	else
		sicr &= ~0x10000000;
	out_be32(psc_addr(mps, sicr), sicr);

	ccr = in_be32(psc_addr(mps, ccr));
	ccr &= 0xFF000000;
	speed = cs->speed_hz;
	if (!speed)
		speed = 1000000;	/* default 1MHz */
	bclkdiv = (mps->mclk_rate / speed) - 1;

	ccr |= (((bclkdiv & 0xff) << 16) | (((bclkdiv >> 8) & 0xff) << 8));
	out_be32(psc_addr(mps, ccr), ccr);
	mps->bits_per_word = cs->bits_per_word;

	if (spi_get_csgpiod(spi, 0)) {
<<<<<<< HEAD
		if (mps->cs_control)
			/* boardfile override */
			mps->cs_control(spi, (spi->mode & SPI_CS_HIGH) ? 1 : 0);
		else
			/* gpiolib will deal with the inversion */
			gpiod_set_value(spi_get_csgpiod(spi, 0), 1);
=======
		/* gpiolib will deal with the inversion */
		gpiod_set_value(spi_get_csgpiod(spi, 0), 1);
>>>>>>> 08485d4c
	}
}

static void mpc512x_psc_spi_deactivate_cs(struct spi_device *spi)
{
<<<<<<< HEAD
	struct mpc512x_psc_spi *mps = spi_master_get_devdata(spi->master);

	if (spi_get_csgpiod(spi, 0)) {
		if (mps->cs_control)
			/* boardfile override */
			mps->cs_control(spi, (spi->mode & SPI_CS_HIGH) ? 0 : 1);
		else
			/* gpiolib will deal with the inversion */
			gpiod_set_value(spi_get_csgpiod(spi, 0), 0);
=======
	if (spi_get_csgpiod(spi, 0)) {
		/* gpiolib will deal with the inversion */
		gpiod_set_value(spi_get_csgpiod(spi, 0), 0);
>>>>>>> 08485d4c
	}
}

/* extract and scale size field in txsz or rxsz */
#define MPC512x_PSC_FIFO_SZ(sz) ((sz & 0x7ff) << 2);

#define EOFBYTE 1

static int mpc512x_psc_spi_transfer_rxtx(struct spi_device *spi,
					 struct spi_transfer *t)
{
	struct mpc512x_psc_spi *mps = spi_master_get_devdata(spi->master);
	struct mpc512x_psc_fifo __iomem *fifo = mps->fifo;
	size_t tx_len = t->len;
	size_t rx_len = t->len;
	u8 *tx_buf = (u8 *)t->tx_buf;
	u8 *rx_buf = (u8 *)t->rx_buf;

	if (!tx_buf && !rx_buf && t->len)
		return -EINVAL;

	while (rx_len || tx_len) {
		size_t txcount;
		u8 data;
		size_t fifosz;
		size_t rxcount;
		int rxtries;

		/*
		 * send the TX bytes in as large a chunk as possible
		 * but neither exceed the TX nor the RX FIFOs
		 */
		fifosz = MPC512x_PSC_FIFO_SZ(in_be32(&fifo->txsz));
		txcount = min(fifosz, tx_len);
		fifosz = MPC512x_PSC_FIFO_SZ(in_be32(&fifo->rxsz));
		fifosz -= in_be32(&fifo->rxcnt) + 1;
		txcount = min(fifosz, txcount);
		if (txcount) {

			/* fill the TX FIFO */
			while (txcount-- > 0) {
				data = tx_buf ? *tx_buf++ : 0;
				if (tx_len == EOFBYTE && t->cs_change)
					setbits32(&fifo->txcmd,
						  MPC512x_PSC_FIFO_EOF);
				out_8(&fifo->txdata_8, data);
				tx_len--;
			}

			/* have the ISR trigger when the TX FIFO is empty */
			reinit_completion(&mps->txisrdone);
			out_be32(&fifo->txisr, MPC512x_PSC_FIFO_EMPTY);
			out_be32(&fifo->tximr, MPC512x_PSC_FIFO_EMPTY);
			wait_for_completion(&mps->txisrdone);
		}

		/*
		 * consume as much RX data as the FIFO holds, while we
		 * iterate over the transfer's TX data length
		 *
		 * only insist in draining all the remaining RX bytes
		 * when the TX bytes were exhausted (that's at the very
		 * end of this transfer, not when still iterating over
		 * the transfer's chunks)
		 */
		rxtries = 50;
		do {

			/*
			 * grab whatever was in the FIFO when we started
			 * looking, don't bother fetching what was added to
			 * the FIFO while we read from it -- we'll return
			 * here eventually and prefer sending out remaining
			 * TX data
			 */
			fifosz = in_be32(&fifo->rxcnt);
			rxcount = min(fifosz, rx_len);
			while (rxcount-- > 0) {
				data = in_8(&fifo->rxdata_8);
				if (rx_buf)
					*rx_buf++ = data;
				rx_len--;
			}

			/*
			 * come back later if there still is TX data to send,
			 * bail out of the RX drain loop if all of the TX data
			 * was sent and all of the RX data was received (i.e.
			 * when the transmission has completed)
			 */
			if (tx_len)
				break;
			if (!rx_len)
				break;

			/*
			 * TX data transmission has completed while RX data
			 * is still pending -- that's a transient situation
			 * which depends on wire speed and specific
			 * hardware implementation details (buffering) yet
			 * should resolve very quickly
			 *
			 * just yield for a moment to not hog the CPU for
			 * too long when running SPI at low speed
			 *
			 * the timeout range is rather arbitrary and tries
			 * to balance throughput against system load; the
			 * chosen values result in a minimal timeout of 50
			 * times 10us and thus work at speeds as low as
			 * some 20kbps, while the maximum timeout at the
			 * transfer's end could be 5ms _if_ nothing else
			 * ticks in the system _and_ RX data still wasn't
			 * received, which only occurs in situations that
			 * are exceptional; removing the unpredictability
			 * of the timeout either decreases throughput
			 * (longer timeouts), or puts more load on the
			 * system (fixed short timeouts) or requires the
			 * use of a timeout API instead of a counter and an
			 * unknown inner delay
			 */
			usleep_range(10, 100);

		} while (--rxtries > 0);
		if (!tx_len && rx_len && !rxtries) {
			/*
			 * not enough RX bytes even after several retries
			 * and the resulting rather long timeout?
			 */
			rxcount = in_be32(&fifo->rxcnt);
			dev_warn(&spi->dev,
				 "short xfer, missing %zd RX bytes, FIFO level %zd\n",
				 rx_len, rxcount);
		}

		/*
		 * drain and drop RX data which "should not be there" in
		 * the first place, for undisturbed transmission this turns
		 * into a NOP (except for the FIFO level fetch)
		 */
		if (!tx_len && !rx_len) {
			while (in_be32(&fifo->rxcnt))
				in_8(&fifo->rxdata_8);
		}

	}
	return 0;
}

static int mpc512x_psc_spi_msg_xfer(struct spi_master *master,
				    struct spi_message *m)
{
	struct spi_device *spi;
	unsigned cs_change;
	int status;
	struct spi_transfer *t;

	spi = m->spi;
	cs_change = 1;
	status = 0;
	list_for_each_entry(t, &m->transfers, transfer_list) {
		status = mpc512x_psc_spi_transfer_setup(spi, t);
		if (status < 0)
			break;

		if (cs_change)
			mpc512x_psc_spi_activate_cs(spi);
		cs_change = t->cs_change;

		status = mpc512x_psc_spi_transfer_rxtx(spi, t);
		if (status)
			break;
		m->actual_length += t->len;

		spi_transfer_delay_exec(t);

		if (cs_change)
			mpc512x_psc_spi_deactivate_cs(spi);
	}

	m->status = status;
	if (m->complete)
		m->complete(m->context);

	if (status || !cs_change)
		mpc512x_psc_spi_deactivate_cs(spi);

	mpc512x_psc_spi_transfer_setup(spi, NULL);

	spi_finalize_current_message(master);
	return status;
}

static int mpc512x_psc_spi_prep_xfer_hw(struct spi_master *master)
{
	struct mpc512x_psc_spi *mps = spi_master_get_devdata(master);

	dev_dbg(&master->dev, "%s()\n", __func__);

	/* Zero MR2 */
	in_8(psc_addr(mps, mr2));
	out_8(psc_addr(mps, mr2), 0x0);

	/* enable transmitter/receiver */
	out_8(psc_addr(mps, command), MPC52xx_PSC_TX_ENABLE | MPC52xx_PSC_RX_ENABLE);

	return 0;
}

static int mpc512x_psc_spi_unprep_xfer_hw(struct spi_master *master)
{
	struct mpc512x_psc_spi *mps = spi_master_get_devdata(master);
	struct mpc512x_psc_fifo __iomem *fifo = mps->fifo;

	dev_dbg(&master->dev, "%s()\n", __func__);

	/* disable transmitter/receiver and fifo interrupt */
	out_8(psc_addr(mps, command), MPC52xx_PSC_TX_DISABLE | MPC52xx_PSC_RX_DISABLE);
	out_be32(&fifo->tximr, 0);

	return 0;
}

static int mpc512x_psc_spi_setup(struct spi_device *spi)
{
	struct mpc512x_psc_spi_cs *cs = spi->controller_state;

	if (spi->bits_per_word % 8)
		return -EINVAL;

	if (!cs) {
		cs = kzalloc(sizeof(*cs), GFP_KERNEL);
		if (!cs)
			return -ENOMEM;

		spi->controller_state = cs;
	}

	cs->bits_per_word = spi->bits_per_word;
	cs->speed_hz = spi->max_speed_hz;

	return 0;
}

static void mpc512x_psc_spi_cleanup(struct spi_device *spi)
{
	kfree(spi->controller_state);
}

static int mpc512x_psc_spi_port_config(struct spi_master *master,
				       struct mpc512x_psc_spi *mps)
{
	struct mpc512x_psc_fifo __iomem *fifo = mps->fifo;
	u32 sicr;
	u32 ccr;
	int speed;
	u16 bclkdiv;

	/* Reset the PSC into a known state */
	out_8(psc_addr(mps, command), MPC52xx_PSC_RST_RX);
	out_8(psc_addr(mps, command), MPC52xx_PSC_RST_TX);
	out_8(psc_addr(mps, command), MPC52xx_PSC_TX_DISABLE | MPC52xx_PSC_RX_DISABLE);

	/* Disable psc interrupts all useful interrupts are in fifo */
	out_be16(psc_addr(mps, isr_imr.imr), 0);

	/* Disable fifo interrupts, will be enabled later */
	out_be32(&fifo->tximr, 0);
	out_be32(&fifo->rximr, 0);

	/* Setup fifo slice address and size */
	/*out_be32(&fifo->txsz, 0x0fe00004);*/
	/*out_be32(&fifo->rxsz, 0x0ff00004);*/

	sicr =	0x01000000 |	/* SIM = 0001 -- 8 bit */
		0x00800000 |	/* GenClk = 1 -- internal clk */
		0x00008000 |	/* SPI = 1 */
		0x00004000 |	/* MSTR = 1   -- SPI master */
		0x00000800;	/* UseEOF = 1 -- SS low until EOF */

	out_be32(psc_addr(mps, sicr), sicr);

	ccr = in_be32(psc_addr(mps, ccr));
	ccr &= 0xFF000000;
	speed = 1000000;	/* default 1MHz */
	bclkdiv = (mps->mclk_rate / speed) - 1;
	ccr |= (((bclkdiv & 0xff) << 16) | (((bclkdiv >> 8) & 0xff) << 8));
	out_be32(psc_addr(mps, ccr), ccr);

	/* Set 2ms DTL delay */
	out_8(psc_addr(mps, ctur), 0x00);
	out_8(psc_addr(mps, ctlr), 0x82);

	/* we don't use the alarms */
	out_be32(&fifo->rxalarm, 0xfff);
	out_be32(&fifo->txalarm, 0);

	/* Enable FIFO slices for Rx/Tx */
	out_be32(&fifo->rxcmd,
		 MPC512x_PSC_FIFO_ENABLE_SLICE | MPC512x_PSC_FIFO_ENABLE_DMA);
	out_be32(&fifo->txcmd,
		 MPC512x_PSC_FIFO_ENABLE_SLICE | MPC512x_PSC_FIFO_ENABLE_DMA);

	mps->bits_per_word = 8;

	return 0;
}

static irqreturn_t mpc512x_psc_spi_isr(int irq, void *dev_id)
{
	struct mpc512x_psc_spi *mps = (struct mpc512x_psc_spi *)dev_id;
	struct mpc512x_psc_fifo __iomem *fifo = mps->fifo;

	/* clear interrupt and wake up the rx/tx routine */
	if (in_be32(&fifo->txisr) &
	    in_be32(&fifo->tximr) & MPC512x_PSC_FIFO_EMPTY) {
		out_be32(&fifo->txisr, MPC512x_PSC_FIFO_EMPTY);
		out_be32(&fifo->tximr, 0);
		complete(&mps->txisrdone);
		return IRQ_HANDLED;
	}
	return IRQ_NONE;
}

static int mpc512x_psc_spi_of_probe(struct platform_device *pdev)
{
	struct device *dev = &pdev->dev;
	struct mpc512x_psc_spi *mps;
	struct spi_master *master;
	int ret;
	void *tempp;
	struct clk *clk;

	master = devm_spi_alloc_master(dev, sizeof(*mps));
	if (master == NULL)
		return -ENOMEM;

	dev_set_drvdata(dev, master);
	mps = spi_master_get_devdata(master);
	mps->type = (int)device_get_match_data(dev);

	master->mode_bits = SPI_CPOL | SPI_CPHA | SPI_CS_HIGH | SPI_LSB_FIRST;
	master->setup = mpc512x_psc_spi_setup;
	master->prepare_transfer_hardware = mpc512x_psc_spi_prep_xfer_hw;
	master->transfer_one_message = mpc512x_psc_spi_msg_xfer;
	master->unprepare_transfer_hardware = mpc512x_psc_spi_unprep_xfer_hw;
	master->use_gpio_descriptors = true;
	master->cleanup = mpc512x_psc_spi_cleanup;

	device_set_node(&master->dev, dev_fwnode(dev));

	tempp = devm_platform_get_and_ioremap_resource(pdev, 0, NULL);
	if (IS_ERR(tempp))
		return dev_err_probe(dev, PTR_ERR(tempp), "could not ioremap I/O port range\n");
	mps->psc = tempp;
	mps->fifo =
		(struct mpc512x_psc_fifo *)(tempp + sizeof(struct mpc52xx_psc));

	mps->irq = platform_get_irq(pdev, 0);
	if (mps->irq < 0)
		return mps->irq;

	ret = devm_request_irq(dev, mps->irq, mpc512x_psc_spi_isr, IRQF_SHARED,
				"mpc512x-psc-spi", mps);
	if (ret)
		return ret;
	init_completion(&mps->txisrdone);

	clk = devm_clk_get_enabled(dev, "mclk");
	if (IS_ERR(clk))
		return PTR_ERR(clk);

	mps->mclk_rate = clk_get_rate(clk);

	clk = devm_clk_get_enabled(dev, "ipg");
	if (IS_ERR(clk))
		return PTR_ERR(clk);

	ret = mpc512x_psc_spi_port_config(master, mps);
	if (ret < 0)
		return ret;

	return devm_spi_register_master(dev, master);
}

static const struct of_device_id mpc512x_psc_spi_of_match[] = {
	{ .compatible = "fsl,mpc5121-psc-spi", .data = (void *)TYPE_MPC5121 },
	{ .compatible = "fsl,mpc5125-psc-spi", .data = (void *)TYPE_MPC5125 },
	{},
};

MODULE_DEVICE_TABLE(of, mpc512x_psc_spi_of_match);

static struct platform_driver mpc512x_psc_spi_of_driver = {
	.probe = mpc512x_psc_spi_of_probe,
	.driver = {
		.name = "mpc512x-psc-spi",
		.of_match_table = mpc512x_psc_spi_of_match,
	},
};
module_platform_driver(mpc512x_psc_spi_of_driver);

MODULE_AUTHOR("John Rigby");
MODULE_DESCRIPTION("MPC512x PSC SPI Driver");
MODULE_LICENSE("GPL");<|MERGE_RESOLUTION|>--- conflicted
+++ resolved
@@ -122,37 +122,16 @@
 	mps->bits_per_word = cs->bits_per_word;
 
 	if (spi_get_csgpiod(spi, 0)) {
-<<<<<<< HEAD
-		if (mps->cs_control)
-			/* boardfile override */
-			mps->cs_control(spi, (spi->mode & SPI_CS_HIGH) ? 1 : 0);
-		else
-			/* gpiolib will deal with the inversion */
-			gpiod_set_value(spi_get_csgpiod(spi, 0), 1);
-=======
 		/* gpiolib will deal with the inversion */
 		gpiod_set_value(spi_get_csgpiod(spi, 0), 1);
->>>>>>> 08485d4c
 	}
 }
 
 static void mpc512x_psc_spi_deactivate_cs(struct spi_device *spi)
 {
-<<<<<<< HEAD
-	struct mpc512x_psc_spi *mps = spi_master_get_devdata(spi->master);
-
-	if (spi_get_csgpiod(spi, 0)) {
-		if (mps->cs_control)
-			/* boardfile override */
-			mps->cs_control(spi, (spi->mode & SPI_CS_HIGH) ? 0 : 1);
-		else
-			/* gpiolib will deal with the inversion */
-			gpiod_set_value(spi_get_csgpiod(spi, 0), 0);
-=======
 	if (spi_get_csgpiod(spi, 0)) {
 		/* gpiolib will deal with the inversion */
 		gpiod_set_value(spi_get_csgpiod(spi, 0), 0);
->>>>>>> 08485d4c
 	}
 }
 
