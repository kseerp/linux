--- conflicted
+++ resolved
@@ -1011,13 +1011,7 @@
 	if (spi->cfg->set_number_of_data) {
 		int ret;
 
-<<<<<<< HEAD
 		ret = spi_split_transfers_maxwords(ctrl, msg, spi->t_size_max);
-=======
-		ret = spi_split_transfers_maxwords(ctrl, msg,
-						   STM32H7_SPI_TSIZE_MAX,
-						   GFP_KERNEL | GFP_DMA);
->>>>>>> e475cc1c
 		if (ret)
 			return ret;
 	}
