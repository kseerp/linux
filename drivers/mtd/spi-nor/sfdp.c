--- conflicted
+++ resolved
@@ -1169,20 +1169,12 @@
 	opcode = FIELD_GET(PROFILE1_DWORD1_RD_FAST_CMD, dwords[SFDP_DWORD(1)]);
 
 	 /* Set the Read Status Register dummy cycles and dummy address bytes. */
-<<<<<<< HEAD
-	if (dwords[0] & PROFILE1_DWORD1_RDSR_DUMMY)
-=======
 	if (dwords[SFDP_DWORD(1)] & PROFILE1_DWORD1_RDSR_DUMMY)
->>>>>>> 08485d4c
 		params->rdsr_dummy = 8;
 	else
 		params->rdsr_dummy = 4;
 
-<<<<<<< HEAD
-	if (dwords[0] & PROFILE1_DWORD1_RDSR_ADDR_BYTES)
-=======
 	if (dwords[SFDP_DWORD(1)] & PROFILE1_DWORD1_RDSR_ADDR_BYTES)
->>>>>>> 08485d4c
 		params->rdsr_addr_nbytes = 4;
 	else
 		params->rdsr_addr_nbytes = 0;
@@ -1214,10 +1206,7 @@
 	dummy = round_up(dummy, 2);
 
 	/* Update the fast read settings. */
-<<<<<<< HEAD
-=======
 	params->hwcaps.mask |= SNOR_HWCAPS_READ_8_8_8_DTR;
->>>>>>> 08485d4c
 	spi_nor_set_read_settings(&params->reads[SNOR_CMD_READ_8_8_8_DTR],
 				  0, dummy, opcode,
 				  SNOR_PROTO_8_8_8_DTR);
@@ -1545,16 +1534,9 @@
 		case SFDP_SECTOR_MAP_ID:
 			err = spi_nor_parse_smpt(nor, param_header);
 			break;
-#ifdef CONFIG_OF
+
 		case SFDP_4BAIT_ID:
-			{
-				struct device_node *np = spi_nor_get_flash_node(nor);
-				struct device_node *np_spi = of_get_next_parent(np);
-
-				if (of_property_match_string(np_spi, "compatible",
-							     "xlnx,zynq-qspi-1.0") < 0)
-					err = spi_nor_parse_4bait(nor, param_header);
-			}
+			err = spi_nor_parse_4bait(nor, param_header);
 			break;
 
 		case SFDP_PROFILE1_ID:
@@ -1564,15 +1546,11 @@
 		case SFDP_SCCR_MAP_ID:
 			err = spi_nor_parse_sccr(nor, param_header);
 			break;
-<<<<<<< HEAD
-#endif
-=======
 
 		case SFDP_SCCR_MAP_MC_ID:
 			err = spi_nor_parse_sccr_mc(nor, param_header);
 			break;
 
->>>>>>> 08485d4c
 		default:
 			break;
 		}
