// SPDX-License-Identifier: GPL-2.0
/*
 * Copyright (C) 2005, Intec Automation Inc.
 * Copyright (C) 2014, Freescale Semiconductor, Inc.
 */

#include <linux/mtd/spi-nor.h>

#include "core.h"

#define ATMEL_SR_GLOBAL_PROTECT_MASK GENMASK(5, 2)

/*
 * The Atmel AT25FS010/AT25FS040 parts have some weird configuration for the
 * block protection bits. We don't support them. But legacy behavior in linux
 * is to unlock the whole flash array on startup. Therefore, we have to support
 * exactly this operation.
 */
static int at25fs_nor_lock(struct spi_nor *nor, loff_t ofs, uint64_t len)
{
	return -EOPNOTSUPP;
}

static int at25fs_nor_unlock(struct spi_nor *nor, loff_t ofs, uint64_t len)
{
	struct spi_nor_flash_parameter *params = spi_nor_get_params(nor, 0);
	int ret;

	/* We only support unlocking the whole flash array */
	if (ofs || len != params->size)
		return -EINVAL;

	/* Write 0x00 to the status register to disable write protection */
	ret = spi_nor_write_sr_and_check(nor, 0);
	if (ret)
		dev_dbg(nor->dev, "unable to clear BP bits, WP# asserted?\n");

	return ret;
}

static int at25fs_nor_is_locked(struct spi_nor *nor, loff_t ofs, uint64_t len)
{
	return -EOPNOTSUPP;
}

static const struct spi_nor_locking_ops at25fs_nor_locking_ops = {
	.lock = at25fs_nor_lock,
	.unlock = at25fs_nor_unlock,
	.is_locked = at25fs_nor_is_locked,
};

static int at25fs_nor_late_init(struct spi_nor *nor)
{
	struct spi_nor_flash_parameter *params = spi_nor_get_params(nor, 0);

	params->locking_ops = &at25fs_nor_locking_ops;
<<<<<<< HEAD
=======

	return 0;
>>>>>>> 08485d4c
}

static const struct spi_nor_fixups at25fs_nor_fixups = {
	.late_init = at25fs_nor_late_init,
};

/**
 * atmel_nor_set_global_protection - Do a Global Protect or Unprotect command
 * @nor:	pointer to 'struct spi_nor'
 * @ofs:	offset in bytes
 * @len:	len in bytes
 * @is_protect:	if true do a Global Protect otherwise it is a Global Unprotect
 *
 * Return: 0 on success, -error otherwise.
 */
static int atmel_nor_set_global_protection(struct spi_nor *nor, loff_t ofs,
					   uint64_t len, bool is_protect)
{
	struct spi_nor_flash_parameter *params = spi_nor_get_params(nor, 0);
	int ret;
	u8 sr;

	/* We only support locking the whole flash array */
	if (ofs || len != params->size)
		return -EINVAL;

	ret = spi_nor_read_sr(nor, nor->bouncebuf);
	if (ret)
		return ret;

	sr = nor->bouncebuf[0];

	/* SRWD bit needs to be cleared, otherwise the protection doesn't change */
	if (sr & SR_SRWD) {
		sr &= ~SR_SRWD;
		ret = spi_nor_write_sr_and_check(nor, sr);
		if (ret) {
			dev_dbg(nor->dev, "unable to clear SRWD bit, WP# asserted?\n");
			return ret;
		}
	}

	if (is_protect) {
		sr |= ATMEL_SR_GLOBAL_PROTECT_MASK;
		/*
		 * Set the SRWD bit again as soon as we are protecting
		 * anything. This will ensure that the WP# pin is working
		 * correctly. By doing this we also behave the same as
		 * spi_nor_sr_lock(), which sets SRWD if any block protection
		 * is active.
		 */
		sr |= SR_SRWD;
	} else {
		sr &= ~ATMEL_SR_GLOBAL_PROTECT_MASK;
	}

	nor->bouncebuf[0] = sr;

	/*
	 * We cannot use the spi_nor_write_sr_and_check() because this command
	 * isn't really setting any bits, instead it is an pseudo command for
	 * "Global Unprotect" or "Global Protect"
	 */
	return spi_nor_write_sr(nor, nor->bouncebuf, 1);
}

static int atmel_nor_global_protect(struct spi_nor *nor, loff_t ofs,
				    uint64_t len)
{
	return atmel_nor_set_global_protection(nor, ofs, len, true);
}

static int atmel_nor_global_unprotect(struct spi_nor *nor, loff_t ofs,
				      uint64_t len)
{
	return atmel_nor_set_global_protection(nor, ofs, len, false);
}

static int atmel_nor_is_global_protected(struct spi_nor *nor, loff_t ofs,
					 uint64_t len)
{
	struct spi_nor_flash_parameter *params = spi_nor_get_params(nor, 0);
	int ret;

	if (ofs >= params->size || (ofs + len) > params->size)
		return -EINVAL;

	ret = spi_nor_read_sr(nor, nor->bouncebuf);
	if (ret)
		return ret;

	return ((nor->bouncebuf[0] & ATMEL_SR_GLOBAL_PROTECT_MASK) == ATMEL_SR_GLOBAL_PROTECT_MASK);
}

static const struct spi_nor_locking_ops atmel_nor_global_protection_ops = {
	.lock = atmel_nor_global_protect,
	.unlock = atmel_nor_global_unprotect,
	.is_locked = atmel_nor_is_global_protected,
};

static int atmel_nor_global_protection_late_init(struct spi_nor *nor)
{
	struct spi_nor_flash_parameter *params = spi_nor_get_params(nor, 0);

	params->locking_ops = &atmel_nor_global_protection_ops;
<<<<<<< HEAD
=======

	return 0;
>>>>>>> 08485d4c
}

static const struct spi_nor_fixups atmel_nor_global_protection_fixups = {
	.late_init = atmel_nor_global_protection_late_init,
};

static const struct flash_info atmel_nor_parts[] = {
	/* Atmel -- some are (confusingly) marketed as "DataFlash" */
	{ "at25fs010",  INFO(0x1f6601, 0, 32 * 1024,   4)
		FLAGS(SPI_NOR_HAS_LOCK)
		NO_SFDP_FLAGS(SECT_4K)
		.fixups = &at25fs_nor_fixups },
	{ "at25fs040",  INFO(0x1f6604, 0, 64 * 1024,   8)
		FLAGS(SPI_NOR_HAS_LOCK)
		NO_SFDP_FLAGS(SECT_4K)
		.fixups = &at25fs_nor_fixups },
	{ "at25df041a", INFO(0x1f4401, 0, 64 * 1024,   8)
		FLAGS(SPI_NOR_HAS_LOCK | SPI_NOR_SWP_IS_VOLATILE)
		NO_SFDP_FLAGS(SECT_4K)
		.fixups = &atmel_nor_global_protection_fixups },
	{ "at25df321",  INFO(0x1f4700, 0, 64 * 1024,  64)
		FLAGS(SPI_NOR_HAS_LOCK | SPI_NOR_SWP_IS_VOLATILE)
		NO_SFDP_FLAGS(SECT_4K)
		.fixups = &atmel_nor_global_protection_fixups },
	{ "at25df321a", INFO(0x1f4701, 0, 64 * 1024,  64)
		FLAGS(SPI_NOR_HAS_LOCK | SPI_NOR_SWP_IS_VOLATILE)
		NO_SFDP_FLAGS(SECT_4K)
		.fixups = &atmel_nor_global_protection_fixups },
	{ "at25df641",  INFO(0x1f4800, 0, 64 * 1024, 128)
		FLAGS(SPI_NOR_HAS_LOCK | SPI_NOR_SWP_IS_VOLATILE)
		NO_SFDP_FLAGS(SECT_4K)
		.fixups = &atmel_nor_global_protection_fixups },
	{ "at25sl321",	INFO(0x1f4216, 0, 64 * 1024, 64)
		NO_SFDP_FLAGS(SECT_4K | SPI_NOR_DUAL_READ | SPI_NOR_QUAD_READ) },
	{ "at26f004",   INFO(0x1f0400, 0, 64 * 1024,  8)
		NO_SFDP_FLAGS(SECT_4K) },
	{ "at26df081a", INFO(0x1f4501, 0, 64 * 1024, 16)
		FLAGS(SPI_NOR_HAS_LOCK | SPI_NOR_SWP_IS_VOLATILE)
		NO_SFDP_FLAGS(SECT_4K)
		.fixups = &atmel_nor_global_protection_fixups },
	{ "at26df161a", INFO(0x1f4601, 0, 64 * 1024, 32)
		FLAGS(SPI_NOR_HAS_LOCK | SPI_NOR_SWP_IS_VOLATILE)
		NO_SFDP_FLAGS(SECT_4K)
		.fixups = &atmel_nor_global_protection_fixups },
	{ "at26df321",  INFO(0x1f4700, 0, 64 * 1024, 64)
		FLAGS(SPI_NOR_HAS_LOCK | SPI_NOR_SWP_IS_VOLATILE)
		NO_SFDP_FLAGS(SECT_4K)
		.fixups = &atmel_nor_global_protection_fixups },
	{ "at45db081d", INFO(0x1f2500, 0, 64 * 1024, 16)
		NO_SFDP_FLAGS(SECT_4K) },
};

const struct spi_nor_manufacturer spi_nor_atmel = {
	.name = "atmel",
	.parts = atmel_nor_parts,
	.nparts = ARRAY_SIZE(atmel_nor_parts),
};<|MERGE_RESOLUTION|>--- conflicted
+++ resolved
@@ -54,11 +54,8 @@
 	struct spi_nor_flash_parameter *params = spi_nor_get_params(nor, 0);
 
 	params->locking_ops = &at25fs_nor_locking_ops;
-<<<<<<< HEAD
-=======
 
 	return 0;
->>>>>>> 08485d4c
 }
 
 static const struct spi_nor_fixups at25fs_nor_fixups = {
@@ -164,11 +161,8 @@
 	struct spi_nor_flash_parameter *params = spi_nor_get_params(nor, 0);
 
 	params->locking_ops = &atmel_nor_global_protection_ops;
-<<<<<<< HEAD
-=======
 
 	return 0;
->>>>>>> 08485d4c
 }
 
 static const struct spi_nor_fixups atmel_nor_global_protection_fixups = {
