// SPDX-License-Identifier: GPL-2.0
/*
 * Copyright (C) 2005, Intec Automation Inc.
 * Copyright (C) 2014, Freescale Semiconductor, Inc.
 */

#include <linux/mtd/spi-nor.h>

#include "core.h"

#define XILINX_OP_SE		0x50	/* Sector erase */
#define XILINX_OP_PP		0x82	/* Page program */
#define XILINX_OP_RDSR		0xd7	/* Read status register */

#define XSR_PAGESIZE		BIT(0)	/* Page size in Po2 or Linear */
#define XSR_RDY			BIT(7)	/* Ready */

#define XILINX_RDSR_OP(buf)						\
	SPI_MEM_OP(SPI_MEM_OP_CMD(XILINX_OP_RDSR, 0),			\
		   SPI_MEM_OP_NO_ADDR,					\
		   SPI_MEM_OP_NO_DUMMY,					\
		   SPI_MEM_OP_DATA_IN(1, buf, 0))

#define S3AN_INFO(_jedec_id, _n_sectors, _page_size)			\
		.id = {							\
			((_jedec_id) >> 16) & 0xff,			\
			((_jedec_id) >> 8) & 0xff,			\
			(_jedec_id) & 0xff				\
			},						\
		.id_len = 3,						\
		.sector_size = (8 * (_page_size)),			\
		.n_sectors = (_n_sectors),				\
		.page_size = (_page_size),				\
		.n_banks = 1,						\
		.addr_nbytes = 3,					\
		.flags = SPI_NOR_NO_FR

/* Xilinx S3AN share MFR with Atmel SPI NOR */
static const struct flash_info xilinx_nor_parts[] = {
	/* Xilinx S3AN Internal Flash */
	{ "3S50AN", S3AN_INFO(0x1f2200, 64, 264) },
	{ "3S200AN", S3AN_INFO(0x1f2400, 256, 264) },
	{ "3S400AN", S3AN_INFO(0x1f2400, 256, 264) },
	{ "3S700AN", S3AN_INFO(0x1f2500, 512, 264) },
	{ "3S1400AN", S3AN_INFO(0x1f2600, 512, 528) },
};

/*
 * This code converts an address to the Default Address Mode, that has non
 * power of two page sizes. We must support this mode because it is the default
 * mode supported by Xilinx tools, it can access the whole flash area and
 * changing over to the Power-of-two mode is irreversible and corrupts the
 * original data.
 * Addr can safely be unsigned int, the biggest S3AN device is smaller than
 * 4 MiB.
 */
static u32 s3an_nor_convert_addr(struct spi_nor *nor, u32 addr)
{
	struct spi_nor_flash_parameter *params = spi_nor_get_params(nor, 0);
	u32 page_size = params->page_size;
	u32 offset, page;

	offset = addr % page_size;
	page = addr / page_size;
	page <<= (page_size > 512) ? 10 : 9;

	return page | offset;
}

/**
 * xilinx_nor_read_sr() - Read the Status Register on S3AN flashes.
 * @nor:	pointer to 'struct spi_nor'.
 * @sr:		pointer to a DMA-able buffer where the value of the
 *              Status Register will be written.
 *
 * Return: 0 on success, -errno otherwise.
 */
static int xilinx_nor_read_sr(struct spi_nor *nor, u8 *sr)
{
	int ret;

	if (nor->spimem) {
		struct spi_mem_op op = XILINX_RDSR_OP(sr);

		spi_nor_spimem_setup_op(nor, &op, nor->reg_proto);

		ret = spi_mem_exec_op(nor->spimem, &op);
	} else {
		ret = spi_nor_controller_ops_read_reg(nor, XILINX_OP_RDSR, sr,
						      1);
	}

	if (ret)
		dev_dbg(nor->dev, "error %d reading SR\n", ret);

	return ret;
}

/**
 * xilinx_nor_sr_ready() - Query the Status Register of the S3AN flash to see
 * if the flash is ready for new commands.
 * @nor:	pointer to 'struct spi_nor'.
 *
 * Return: 1 if ready, 0 if not ready, -errno on errors.
 */
static int xilinx_nor_sr_ready(struct spi_nor *nor)
{
	int ret;

	ret = xilinx_nor_read_sr(nor, nor->bouncebuf);
	if (ret)
		return ret;

	return !!(nor->bouncebuf[0] & XSR_RDY);
}

static int xilinx_nor_setup(struct spi_nor *nor,
			    const struct spi_nor_hwcaps *hwcaps)
{
	struct spi_nor_flash_parameter *params = spi_nor_get_params(nor, 0);
	u32 page_size;
	int ret;

	ret = xilinx_nor_read_sr(nor, nor->bouncebuf);
	if (ret)
		return ret;

	nor->erase_opcode = XILINX_OP_SE;
	nor->program_opcode = XILINX_OP_PP;
	nor->read_opcode = SPINOR_OP_READ;
	nor->flags |= SNOR_F_NO_OP_CHIP_ERASE;

	/*
	 * This flashes have a page size of 264 or 528 bytes (known as
	 * Default addressing mode). It can be changed to a more standard
	 * Power of two mode where the page size is 256/512. This comes
	 * with a price: there is 3% less of space, the data is corrupted
	 * and the page size cannot be changed back to default addressing
	 * mode.
	 *
	 * The current addressing mode can be read from the XRDSR register
	 * and should not be changed, because is a destructive operation.
	 */
	if (nor->bouncebuf[0] & XSR_PAGESIZE) {
		/* Flash in Power of 2 mode */
		page_size = (params->page_size == 264) ? 256 : 512;
		params->page_size = page_size;
		nor->mtd.writebufsize = page_size;
		params->size = 8 * page_size * nor->info->n_sectors;
		nor->mtd.erasesize = 8 * page_size;
	} else {
		/* Flash in Default addressing mode */
		params->convert_addr = s3an_nor_convert_addr;
		nor->mtd.erasesize = nor->info->sector_size;
	}

	return 0;
}

static int xilinx_nor_late_init(struct spi_nor *nor)
{
	struct spi_nor_flash_parameter *params = spi_nor_get_params(nor, 0);

	params->setup = xilinx_nor_setup;
	params->ready = xilinx_nor_sr_ready;
<<<<<<< HEAD
=======

	return 0;
>>>>>>> 08485d4c
}

static const struct spi_nor_fixups xilinx_nor_fixups = {
	.late_init = xilinx_nor_late_init,
};

const struct spi_nor_manufacturer spi_nor_xilinx = {
	.name = "xilinx",
	.parts = xilinx_nor_parts,
	.nparts = ARRAY_SIZE(xilinx_nor_parts),
	.fixups = &xilinx_nor_fixups,
};<|MERGE_RESOLUTION|>--- conflicted
+++ resolved
@@ -163,11 +163,8 @@
 
 	params->setup = xilinx_nor_setup;
 	params->ready = xilinx_nor_sr_ready;
-<<<<<<< HEAD
-=======
 
 	return 0;
->>>>>>> 08485d4c
 }
 
 static const struct spi_nor_fixups xilinx_nor_fixups = {
