--- conflicted
+++ resolved
@@ -403,10 +403,7 @@
  *
  * @dev: Device that will be interacted with
  * @bus: Bus-specific callbacks to use with device
-<<<<<<< HEAD
-=======
  * @bus_context: Data passed to bus-specific callbacks
->>>>>>> abfadbff
  * @config: Configuration for register map
  *
  * The return value will be an ERR_PTR() on error or a valid pointer
@@ -416,10 +413,7 @@
  */
 struct regmap *devm_regmap_init(struct device *dev,
 				const struct regmap_bus *bus,
-<<<<<<< HEAD
-=======
 				void *bus_context,
->>>>>>> abfadbff
 				const struct regmap_config *config)
 {
 	struct regmap **ptr, *regmap;
@@ -428,11 +422,7 @@
 	if (!ptr)
 		return ERR_PTR(-ENOMEM);
 
-<<<<<<< HEAD
-	regmap = regmap_init(dev, bus, config);
-=======
 	regmap = regmap_init(dev, bus, bus_context, config);
->>>>>>> abfadbff
 	if (!IS_ERR(regmap)) {
 		*ptr = regmap;
 		devres_add(dev, ptr);
