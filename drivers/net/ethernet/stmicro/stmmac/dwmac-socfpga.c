--- conflicted
+++ resolved
@@ -109,12 +109,8 @@
 	struct resource res_tse_pcs;
 	struct resource res_sgmii_adapter;
 
-<<<<<<< HEAD
-	sys_mgr_base_addr = syscon_regmap_lookup_by_phandle(np, "altr,sysmgr-syscon");
-=======
 	sys_mgr_base_addr =
 		altr_sysmgr_regmap_lookup_by_phandle(np, "altr,sysmgr-syscon");
->>>>>>> 043f8a22
 	if (IS_ERR(sys_mgr_base_addr)) {
 		dev_info(dev, "No sysmgr-syscon node found\n");
 		return PTR_ERR(sys_mgr_base_addr);
@@ -234,21 +230,11 @@
 
 static int socfpga_get_plat_phymode(struct socfpga_dwmac *dwmac)
 {
-<<<<<<< HEAD
-	struct regmap *sys_mgr_base_addr = dwmac->sys_mgr_base_addr;
 	struct net_device *ndev = dev_get_drvdata(dwmac->dev);
 	struct stmmac_priv *priv = netdev_priv(ndev);
-	int phymode = priv->plat->interface;
-	u32 reg_offset = dwmac->reg_offset;
-	u32 reg_shift = dwmac->reg_shift;
-	u32 ctrl, val, module;
-=======
-	struct net_device *ndev = dev_get_drvdata(dwmac->dev);
-	struct stmmac_priv *priv = netdev_priv(ndev);
 
 	return priv->plat->interface;
 }
->>>>>>> 043f8a22
 
 static int socfpga_set_phy_mode_common(int phymode, u32 *val)
 {
