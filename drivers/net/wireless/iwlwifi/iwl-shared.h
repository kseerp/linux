--- conflicted
+++ resolved
@@ -531,11 +531,6 @@
 
 int iwlagn_hw_valid_rtc_data_addr(u32 addr);
 void iwl_nic_config(struct iwl_priv *priv);
-<<<<<<< HEAD
-void iwl_free_skb(struct iwl_priv *priv, struct sk_buff *skb);
-void iwlagn_fw_error(struct iwl_priv *priv, bool ondemand);
-=======
->>>>>>> c288ec61
 const char *get_cmd_string(u8 cmd);
 bool iwl_check_for_ct_kill(struct iwl_priv *priv);
 
