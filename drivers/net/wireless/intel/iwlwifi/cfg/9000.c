--- conflicted
+++ resolved
@@ -148,15 +148,11 @@
 	.d3_debug_data_length = 92 * 1024,				\
 	.ht_params = &iwl9000_ht_params,				\
 	.nvm_ver = IWL9000_NVM_VERSION,					\
-<<<<<<< HEAD
-	.max_ht_ampdu_exponent = IEEE80211_HT_MAX_AMPDU_64K
-=======
 	.max_ht_ampdu_exponent = IEEE80211_HT_MAX_AMPDU_64K,		\
 	.fw_mon_smem_write_ptr_addr = 0xa0476c,				\
 	.fw_mon_smem_write_ptr_msk = 0xfffff,				\
 	.fw_mon_smem_cycle_cnt_ptr_addr = 0xa04774,			\
 	.fw_mon_smem_cycle_cnt_ptr_msk = 0xfffff
->>>>>>> 0ecfebd2
 
 
 const struct iwl_cfg iwl9160_2ac_cfg = {
