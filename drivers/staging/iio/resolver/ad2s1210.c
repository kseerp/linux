// SPDX-License-Identifier: GPL-2.0
/*
 * ad2s1210.c support for the ADI Resolver to Digital Converters: AD2S1210
 *
 * Copyright (c) 2010-2010 Analog Devices Inc.
 */
#include <linux/types.h>
#include <linux/mutex.h>
#include <linux/device.h>
#include <linux/spi/spi.h>
#include <linux/slab.h>
#include <linux/sysfs.h>
#include <linux/delay.h>
#include <linux/gpio/consumer.h>
#include <linux/module.h>

#include <linux/iio/iio.h>
#include <linux/iio/sysfs.h>

#define DRV_NAME "ad2s1210"

#define AD2S1210_DEF_CONTROL		0x7E

#define AD2S1210_MSB_IS_HIGH		0x80
#define AD2S1210_MSB_IS_LOW		0x7F
#define AD2S1210_PHASE_LOCK_RANGE_44	0x20
#define AD2S1210_ENABLE_HYSTERESIS	0x10
#define AD2S1210_SET_ENRES1		0x08
#define AD2S1210_SET_ENRES0		0x04
#define AD2S1210_SET_RES1		0x02
#define AD2S1210_SET_RES0		0x01

#define AD2S1210_SET_RESOLUTION		(AD2S1210_SET_RES1 | AD2S1210_SET_RES0)

#define AD2S1210_REG_POSITION		0x80
#define AD2S1210_REG_VELOCITY		0x82
#define AD2S1210_REG_LOS_THRD		0x88
#define AD2S1210_REG_DOS_OVR_THRD	0x89
#define AD2S1210_REG_DOS_MIS_THRD	0x8A
#define AD2S1210_REG_DOS_RST_MAX_THRD	0x8B
#define AD2S1210_REG_DOS_RST_MIN_THRD	0x8C
#define AD2S1210_REG_LOT_HIGH_THRD	0x8D
#define AD2S1210_REG_LOT_LOW_THRD	0x8E
#define AD2S1210_REG_EXCIT_FREQ		0x91
#define AD2S1210_REG_CONTROL		0x92
#define AD2S1210_REG_SOFT_RESET		0xF0
#define AD2S1210_REG_FAULT		0xFF

#define AD2S1210_MIN_CLKIN	6144000
#define AD2S1210_MAX_CLKIN	10240000
#define AD2S1210_MIN_EXCIT	2000
#define AD2S1210_MAX_EXCIT	20000
#define AD2S1210_MIN_FCW	0x4
#define AD2S1210_MAX_FCW	0x50

/* default input clock on serial interface */
#define AD2S1210_DEF_CLKIN	8192000
/* clock period in nano second */
#define AD2S1210_DEF_TCK	(1000000000 / AD2S1210_DEF_CLKIN)
#define AD2S1210_DEF_EXCIT	10000

enum ad2s1210_mode {
	MOD_POS = 0,
	MOD_VEL,
	MOD_CONFIG,
	MOD_RESERVED,
	MOD_CONFIG_ONLY,
};

enum ad2s1210_gpios {
	AD2S1210_SAMPLE,
	AD2S1210_A0,
	AD2S1210_A1,
	AD2S1210_RES0,
	AD2S1210_RES1,
};

struct ad2s1210_gpio {
	const char *name;
	unsigned long flags;
};

static const struct ad2s1210_gpio gpios[] = {
	[AD2S1210_SAMPLE] = { .name = "adi,sample", .flags = GPIOD_OUT_LOW },
	[AD2S1210_A0] = { .name = "adi,a0", .flags = GPIOD_OUT_LOW },
	[AD2S1210_A1] = { .name = "adi,a1", .flags = GPIOD_OUT_LOW },
	[AD2S1210_RES0] = { .name = "adi,res0", .flags = GPIOD_OUT_LOW },
	[AD2S1210_RES1] = { .name = "adi,res1", .flags = GPIOD_OUT_LOW },
};

static const unsigned int ad2s1210_resolution_value[] = { 10, 12, 14, 16 };

struct ad2s1210_state {
<<<<<<< HEAD
	struct ad2s1210_platform_data *pdata;
=======
>>>>>>> 043f8a22
	struct mutex lock;
	struct spi_device *sdev;
	struct gpio_desc *gpios[5];
	unsigned int fclkin;
	unsigned int fexcit;
	bool hysteresis;
	u8 resolution;
	enum ad2s1210_mode mode;
	u8 rx[2] ____cacheline_aligned;
	u8 tx[2] ____cacheline_aligned;
	struct gpio_desc *sample;
	struct gpio_desc *a[2];
	struct gpio_desc *res[2];
};

static const int ad2s1210_mode_vals[4][2] = {
	[MOD_POS] = { 0, 0 },
	[MOD_VEL] = { 0, 1 },
	[MOD_CONFIG] = { 1, 0 },
};

static inline void ad2s1210_set_mode(enum ad2s1210_mode mode,
				     struct ad2s1210_state *st)
{
<<<<<<< HEAD
	if (st->mode == MOD_CONFIG_ONLY)
		return;

	gpiod_set_value(st->a[0], ad2s1210_mode_vals[mode][0]);
	gpiod_set_value(st->a[1], ad2s1210_mode_vals[mode][1]);
=======
	gpiod_set_value(st->gpios[AD2S1210_A0], ad2s1210_mode_vals[mode][0]);
	gpiod_set_value(st->gpios[AD2S1210_A1], ad2s1210_mode_vals[mode][1]);
>>>>>>> 043f8a22
	st->mode = mode;
}

/* write 1 bytes (address or data) to the chip */
static int ad2s1210_config_write(struct ad2s1210_state *st, u8 data)
{
	int ret;

	ad2s1210_set_mode(MOD_CONFIG, st);
	st->tx[0] = data;
	ret = spi_write(st->sdev, st->tx, 1);
	if (ret < 0)
		return ret;

	return 0;
}

/* read value from one of the registers */
static int ad2s1210_config_read(struct ad2s1210_state *st,
				unsigned char address)
{
	struct spi_transfer xfers[] = {
		{
			.len = 1,
			.rx_buf = &st->rx[0],
			.tx_buf = &st->tx[0],
			.cs_change = 1,
		}, {
			.len = 1,
			.rx_buf = &st->rx[1],
			.tx_buf = &st->tx[1],
		},
	};
	int ret = 0;

	ad2s1210_set_mode(MOD_CONFIG, st);
	st->tx[0] = address | AD2S1210_MSB_IS_HIGH;
	st->tx[1] = AD2S1210_REG_FAULT;
	ret = spi_sync_transfer(st->sdev, xfers, 2);
	if (ret < 0)
		return ret;

	return st->rx[1];
}

static inline
int ad2s1210_update_frequency_control_word(struct ad2s1210_state *st)
{
	int ret;
	unsigned char fcw;

	fcw = (unsigned char)(st->fexcit * (1 << 15) / st->fclkin);
	if (fcw < AD2S1210_MIN_FCW || fcw > AD2S1210_MAX_FCW) {
		dev_err(&st->sdev->dev, "ad2s1210: FCW out of range\n");
		return -ERANGE;
	}

	ret = ad2s1210_config_write(st, AD2S1210_REG_EXCIT_FREQ);
	if (ret < 0)
		return ret;

	return ad2s1210_config_write(st, fcw);
}

<<<<<<< HEAD
static unsigned char ad2s1210_read_resolution_pin(struct ad2s1210_state *st)
{
	int resolution;

	if (st->mode == MOD_CONFIG_ONLY)
		return ad2s1210_resolution_value[0];

	resolution = (gpiod_get_value(st->res[0]) << 1) |
		      gpiod_get_value(st->res[1]);

	return ad2s1210_resolution_value[resolution];
}

=======
>>>>>>> 043f8a22
static const int ad2s1210_res_pins[4][2] = {
	{ 0, 0 }, {0, 1}, {1, 0}, {1, 1}
};

static inline void ad2s1210_set_resolution_pin(struct ad2s1210_state *st)
{
<<<<<<< HEAD
	int index;

	if (st->mode == MOD_CONFIG_ONLY)
		return;

	index = (st->resolution - 10) / 2;
	gpiod_set_value(st->res[0], ad2s1210_res_pins[index][0]);
	gpiod_set_value(st->res[1], ad2s1210_res_pins[index][1]);
=======
	gpiod_set_value(st->gpios[AD2S1210_RES0],
			ad2s1210_res_pins[(st->resolution - 10) / 2][0]);
	gpiod_set_value(st->gpios[AD2S1210_RES1],
			ad2s1210_res_pins[(st->resolution - 10) / 2][1]);
>>>>>>> 043f8a22
}

static inline int ad2s1210_soft_reset(struct ad2s1210_state *st)
{
	int ret;

	ret = ad2s1210_config_write(st, AD2S1210_REG_SOFT_RESET);
	if (ret < 0)
		return ret;

	return ad2s1210_config_write(st, 0x0);
}

static ssize_t ad2s1210_show_fclkin(struct device *dev,
				    struct device_attribute *attr,
				    char *buf)
{
	struct ad2s1210_state *st = iio_priv(dev_to_iio_dev(dev));

	return sprintf(buf, "%u\n", st->fclkin);
}

static ssize_t ad2s1210_store_fclkin(struct device *dev,
				     struct device_attribute *attr,
				     const char *buf,
				     size_t len)
{
	struct ad2s1210_state *st = iio_priv(dev_to_iio_dev(dev));
	unsigned int fclkin;
	int ret;

	ret = kstrtouint(buf, 10, &fclkin);
	if (ret)
		return ret;
	if (fclkin < AD2S1210_MIN_CLKIN || fclkin > AD2S1210_MAX_CLKIN) {
		dev_err(dev, "ad2s1210: fclkin out of range\n");
		return -EINVAL;
	}

	mutex_lock(&st->lock);
	st->fclkin = fclkin;

	ret = ad2s1210_update_frequency_control_word(st);
	if (ret < 0)
		goto error_ret;
	ret = ad2s1210_soft_reset(st);
error_ret:
	mutex_unlock(&st->lock);

	return ret < 0 ? ret : len;
}

static ssize_t ad2s1210_show_fexcit(struct device *dev,
				    struct device_attribute *attr,
				    char *buf)
{
	struct ad2s1210_state *st = iio_priv(dev_to_iio_dev(dev));

	return sprintf(buf, "%u\n", st->fexcit);
}

static ssize_t ad2s1210_store_fexcit(struct device *dev,
				     struct device_attribute *attr,
				     const char *buf, size_t len)
{
	struct ad2s1210_state *st = iio_priv(dev_to_iio_dev(dev));
	unsigned int fexcit;
	int ret;

	ret = kstrtouint(buf, 10, &fexcit);
	if (ret < 0)
		return ret;
	if (fexcit < AD2S1210_MIN_EXCIT || fexcit > AD2S1210_MAX_EXCIT) {
		dev_err(dev,
			"ad2s1210: excitation frequency out of range\n");
		return -EINVAL;
	}
	mutex_lock(&st->lock);
	st->fexcit = fexcit;
	ret = ad2s1210_update_frequency_control_word(st);
	if (ret < 0)
		goto error_ret;
	ret = ad2s1210_soft_reset(st);
error_ret:
	mutex_unlock(&st->lock);

	return ret < 0 ? ret : len;
}

static ssize_t ad2s1210_show_control(struct device *dev,
				     struct device_attribute *attr,
				     char *buf)
{
	struct ad2s1210_state *st = iio_priv(dev_to_iio_dev(dev));
	int ret;

	mutex_lock(&st->lock);
	ret = ad2s1210_config_read(st, AD2S1210_REG_CONTROL);
	mutex_unlock(&st->lock);
	return ret < 0 ? ret : sprintf(buf, "0x%x\n", ret);
}

static ssize_t ad2s1210_store_control(struct device *dev,
				      struct device_attribute *attr,
				      const char *buf, size_t len)
{
	struct ad2s1210_state *st = iio_priv(dev_to_iio_dev(dev));
	unsigned char udata;
	unsigned char data;
	int ret;

	ret = kstrtou8(buf, 16, &udata);
	if (ret)
		return -EINVAL;

	mutex_lock(&st->lock);
	ret = ad2s1210_config_write(st, AD2S1210_REG_CONTROL);
	if (ret < 0)
		goto error_ret;
	data = udata & AD2S1210_MSB_IS_LOW;
	ret = ad2s1210_config_write(st, data);
	if (ret < 0)
		goto error_ret;

	ret = ad2s1210_config_read(st, AD2S1210_REG_CONTROL);
	if (ret < 0)
		goto error_ret;
	if (ret & AD2S1210_MSB_IS_HIGH) {
		ret = -EIO;
		dev_err(dev,
			"ad2s1210: write control register fail\n");
		goto error_ret;
	}
	st->resolution =
		ad2s1210_resolution_value[data & AD2S1210_SET_RESOLUTION];
	ad2s1210_set_resolution_pin(st);
	ret = len;
	st->hysteresis = !!(data & AD2S1210_ENABLE_HYSTERESIS);

error_ret:
	mutex_unlock(&st->lock);
	return ret;
}

static ssize_t ad2s1210_show_resolution(struct device *dev,
					struct device_attribute *attr,
					char *buf)
{
	struct ad2s1210_state *st = iio_priv(dev_to_iio_dev(dev));

	return sprintf(buf, "%d\n", st->resolution);
}

static ssize_t ad2s1210_store_resolution(struct device *dev,
					 struct device_attribute *attr,
					 const char *buf, size_t len)
{
	struct ad2s1210_state *st = iio_priv(dev_to_iio_dev(dev));
	unsigned char data;
	unsigned char udata;
	int ret;

	ret = kstrtou8(buf, 10, &udata);
	if (ret || udata < 10 || udata > 16) {
		dev_err(dev, "ad2s1210: resolution out of range\n");
		return -EINVAL;
	}
	mutex_lock(&st->lock);
	ret = ad2s1210_config_read(st, AD2S1210_REG_CONTROL);
	if (ret < 0)
		goto error_ret;
	data = ret;
	data &= ~AD2S1210_SET_RESOLUTION;
	data |= (udata - 10) >> 1;
	ret = ad2s1210_config_write(st, AD2S1210_REG_CONTROL);
	if (ret < 0)
		goto error_ret;
	ret = ad2s1210_config_write(st, data & AD2S1210_MSB_IS_LOW);
	if (ret < 0)
		goto error_ret;
	ret = ad2s1210_config_read(st, AD2S1210_REG_CONTROL);
	if (ret < 0)
		goto error_ret;
	data = ret;
	if (data & AD2S1210_MSB_IS_HIGH) {
		ret = -EIO;
		dev_err(dev, "ad2s1210: setting resolution fail\n");
		goto error_ret;
	}
	st->resolution =
		ad2s1210_resolution_value[data & AD2S1210_SET_RESOLUTION];
	ad2s1210_set_resolution_pin(st);
	ret = len;
error_ret:
	mutex_unlock(&st->lock);
	return ret;
}

/* read the fault register since last sample */
static ssize_t ad2s1210_show_fault(struct device *dev,
				   struct device_attribute *attr, char *buf)
{
	struct ad2s1210_state *st = iio_priv(dev_to_iio_dev(dev));
	int ret;

	mutex_lock(&st->lock);
	ret = ad2s1210_config_read(st, AD2S1210_REG_FAULT);
	mutex_unlock(&st->lock);

	return ret ? ret : sprintf(buf, "0x%x\n", ret);
}

static ssize_t ad2s1210_clear_fault(struct device *dev,
				    struct device_attribute *attr,
				    const char *buf,
				    size_t len)
{
	struct ad2s1210_state *st = iio_priv(dev_to_iio_dev(dev));
	int ret;

	mutex_lock(&st->lock);
<<<<<<< HEAD
	gpiod_set_value(st->sample, 0);
	/* delay (2 * tck + 20) nano seconds */
	udelay(1);
	gpiod_set_value(st->sample, 1);
	ret = ad2s1210_config_read(st, AD2S1210_REG_FAULT);
	if (ret < 0)
		goto error_ret;
	gpiod_set_value(st->sample, 0);
	gpiod_set_value(st->sample, 1);
=======
	gpiod_set_value(st->gpios[AD2S1210_SAMPLE], 0);
	/* delay (2 * tck + 20) nano seconds */
	udelay(1);
	gpiod_set_value(st->gpios[AD2S1210_SAMPLE], 1);
	ret = ad2s1210_config_read(st, AD2S1210_REG_FAULT);
	if (ret < 0)
		goto error_ret;
	gpiod_set_value(st->gpios[AD2S1210_SAMPLE], 0);
	gpiod_set_value(st->gpios[AD2S1210_SAMPLE], 1);
>>>>>>> 043f8a22
error_ret:
	mutex_unlock(&st->lock);

	return ret < 0 ? ret : len;
}

static ssize_t ad2s1210_show_reg(struct device *dev,
				 struct device_attribute *attr,
				 char *buf)
{
	struct ad2s1210_state *st = iio_priv(dev_to_iio_dev(dev));
	struct iio_dev_attr *iattr = to_iio_dev_attr(attr);
	int ret;

	mutex_lock(&st->lock);
	ret = ad2s1210_config_read(st, iattr->address);
	mutex_unlock(&st->lock);

	return ret < 0 ? ret : sprintf(buf, "%d\n", ret);
}

static ssize_t ad2s1210_store_reg(struct device *dev,
				  struct device_attribute *attr,
				  const char *buf, size_t len)
{
	struct ad2s1210_state *st = iio_priv(dev_to_iio_dev(dev));
	unsigned char data;
	int ret;
	struct iio_dev_attr *iattr = to_iio_dev_attr(attr);

	ret = kstrtou8(buf, 10, &data);
	if (ret)
		return -EINVAL;
	mutex_lock(&st->lock);
	ret = ad2s1210_config_write(st, iattr->address);
	if (ret < 0)
		goto error_ret;
	ret = ad2s1210_config_write(st, data & AD2S1210_MSB_IS_LOW);
error_ret:
	mutex_unlock(&st->lock);
	return ret < 0 ? ret : len;
}

static int ad2s1210_read_raw(struct iio_dev *indio_dev,
			     struct iio_chan_spec const *chan,
			     int *val,
			     int *val2,
			     long m)
{
	struct ad2s1210_state *st = iio_priv(indio_dev);
	u16 negative;
	int ret = 0;
	u16 pos;
	s16 vel;
	unsigned char addr;

	mutex_lock(&st->lock);
<<<<<<< HEAD
	gpiod_set_value(st->sample, 0);
=======
	gpiod_set_value(st->gpios[AD2S1210_SAMPLE], 0);
>>>>>>> 043f8a22
	/* delay (6 * tck + 20) nano seconds */
	udelay(1);

	switch (chan->type) {
	case IIO_ANGL:
		if (st->mode == MOD_CONFIG_ONLY)
			addr = AD2S1210_REG_POSITION;
		else
			ad2s1210_set_mode(MOD_POS, st);
		break;
	case IIO_ANGL_VEL:
		if (st->mode == MOD_CONFIG_ONLY)
			addr = AD2S1210_REG_VELOCITY;
		else
			ad2s1210_set_mode(MOD_VEL, st);
		break;
	default:
		ret = -EINVAL;
		break;
	}
	if (ret < 0)
		goto error_ret;

	if (st->mode == MOD_CONFIG_ONLY) {
		st->rx[0] = ad2s1210_config_read(st, addr);
		st->rx[1] = ad2s1210_config_read(st, addr + 1);
	} else {
		ret = spi_read(st->sdev, st->rx, 2);
		if (ret < 0)
			goto error_ret;
	}

	switch (chan->type) {
	case IIO_ANGL:
		pos = be16_to_cpup((__be16 *)st->rx);
		if (st->hysteresis)
			pos >>= 16 - st->resolution;
		*val = pos;
		ret = IIO_VAL_INT;
		break;
	case IIO_ANGL_VEL:
		negative = st->rx[0] & 0x80;
		vel = be16_to_cpup((__be16 *)st->rx);
		vel >>= 16 - st->resolution;
		if (vel & 0x8000) {
			negative = (0xffff >> st->resolution) << st->resolution;
			vel |= negative;
		}
		*val = vel;
		ret = IIO_VAL_INT;
		break;
	default:
		mutex_unlock(&st->lock);
		return -EINVAL;
	}

error_ret:
<<<<<<< HEAD
	gpiod_set_value(st->sample, 1);
=======
	gpiod_set_value(st->gpios[AD2S1210_SAMPLE], 1);
>>>>>>> 043f8a22
	/* delay (2 * tck + 20) nano seconds */
	udelay(1);
	mutex_unlock(&st->lock);
	return ret;
}

static IIO_DEVICE_ATTR(fclkin, 0644,
		       ad2s1210_show_fclkin, ad2s1210_store_fclkin, 0);
static IIO_DEVICE_ATTR(fexcit, 0644,
		       ad2s1210_show_fexcit,	ad2s1210_store_fexcit, 0);
static IIO_DEVICE_ATTR(control, 0644,
		       ad2s1210_show_control, ad2s1210_store_control, 0);
static IIO_DEVICE_ATTR(bits, 0644,
		       ad2s1210_show_resolution, ad2s1210_store_resolution, 0);
static IIO_DEVICE_ATTR(fault, 0644,
		       ad2s1210_show_fault, ad2s1210_clear_fault, 0);

static IIO_DEVICE_ATTR(los_thrd, 0644,
		       ad2s1210_show_reg, ad2s1210_store_reg,
		       AD2S1210_REG_LOS_THRD);
static IIO_DEVICE_ATTR(dos_ovr_thrd, 0644,
		       ad2s1210_show_reg, ad2s1210_store_reg,
		       AD2S1210_REG_DOS_OVR_THRD);
static IIO_DEVICE_ATTR(dos_mis_thrd, 0644,
		       ad2s1210_show_reg, ad2s1210_store_reg,
		       AD2S1210_REG_DOS_MIS_THRD);
static IIO_DEVICE_ATTR(dos_rst_max_thrd, 0644,
		       ad2s1210_show_reg, ad2s1210_store_reg,
		       AD2S1210_REG_DOS_RST_MAX_THRD);
static IIO_DEVICE_ATTR(dos_rst_min_thrd, 0644,
		       ad2s1210_show_reg, ad2s1210_store_reg,
		       AD2S1210_REG_DOS_RST_MIN_THRD);
static IIO_DEVICE_ATTR(lot_high_thrd, 0644,
		       ad2s1210_show_reg, ad2s1210_store_reg,
		       AD2S1210_REG_LOT_HIGH_THRD);
static IIO_DEVICE_ATTR(lot_low_thrd, 0644,
		       ad2s1210_show_reg, ad2s1210_store_reg,
		       AD2S1210_REG_LOT_LOW_THRD);

static const struct iio_chan_spec ad2s1210_channels[] = {
	{
		.type = IIO_ANGL,
		.indexed = 1,
		.channel = 0,
		.info_mask_separate = BIT(IIO_CHAN_INFO_RAW),
	}, {
		.type = IIO_ANGL_VEL,
		.indexed = 1,
		.channel = 0,
		.info_mask_separate = BIT(IIO_CHAN_INFO_RAW),
	}
};

static struct attribute *ad2s1210_attributes[] = {
	&iio_dev_attr_fclkin.dev_attr.attr,
	&iio_dev_attr_fexcit.dev_attr.attr,
	&iio_dev_attr_control.dev_attr.attr,
	&iio_dev_attr_bits.dev_attr.attr,
	&iio_dev_attr_fault.dev_attr.attr,
	&iio_dev_attr_los_thrd.dev_attr.attr,
	&iio_dev_attr_dos_ovr_thrd.dev_attr.attr,
	&iio_dev_attr_dos_mis_thrd.dev_attr.attr,
	&iio_dev_attr_dos_rst_max_thrd.dev_attr.attr,
	&iio_dev_attr_dos_rst_min_thrd.dev_attr.attr,
	&iio_dev_attr_lot_high_thrd.dev_attr.attr,
	&iio_dev_attr_lot_low_thrd.dev_attr.attr,
	NULL,
};

static const struct attribute_group ad2s1210_attribute_group = {
	.attrs = ad2s1210_attributes,
};

static int ad2s1210_initial(struct ad2s1210_state *st)
{
	unsigned char data;
	int ret;

	mutex_lock(&st->lock);
	ad2s1210_set_resolution_pin(st);

	ret = ad2s1210_config_write(st, AD2S1210_REG_CONTROL);
	if (ret < 0)
		goto error_ret;
	data = AD2S1210_DEF_CONTROL & ~(AD2S1210_SET_RESOLUTION);
	data |= (st->resolution - 10) >> 1;
	ret = ad2s1210_config_write(st, data);
	if (ret < 0)
		goto error_ret;
	ret = ad2s1210_config_read(st, AD2S1210_REG_CONTROL);
	if (ret < 0)
		goto error_ret;

	if (ret & AD2S1210_MSB_IS_HIGH) {
		ret = -EIO;
		goto error_ret;
	}

	ret = ad2s1210_update_frequency_control_word(st);
	if (ret < 0)
		goto error_ret;
	ret = ad2s1210_soft_reset(st);
error_ret:
	mutex_unlock(&st->lock);
	return ret;
}

static const struct iio_info ad2s1210_info = {
	.read_raw = ad2s1210_read_raw,
	.attrs = &ad2s1210_attribute_group,
};

static int ad2s1210_setup_gpios(struct ad2s1210_state *st)
{
<<<<<<< HEAD
	int flag = st->pdata->gpioin ? GPIOD_IN : GPIOD_OUT_LOW;
	int i;

	st->sample = devm_gpiod_get(&st->sdev->dev,
				    "sample", GPIOD_OUT_HIGH);
	if (IS_ERR(st->sample))
		return PTR_ERR(st->sample);

	for (i = 0; i < 2; i++) {
		st->a[i] = gpiod_get_index_optional(&st->sdev->dev,
						    "a", i, flag);
		if (IS_ERR(st->a[i]))
			return PTR_ERR(st->a[i]);
		st->res[i] = gpiod_get_index_optional(&st->sdev->dev,
						      "res", i, flag);
		if (IS_ERR(st->res[i]))
			return PTR_ERR(st->res[i]);
	}

	return 0;
}

#ifdef CONFIG_OF
struct ad2s1210_platform_data *ad2s1210_parse_dt(struct device *dev)
{
	struct device_node *np = dev->of_node;
	struct ad2s1210_platform_data *pdata;

	pdata = devm_kzalloc(dev, sizeof(*pdata), GFP_KERNEL);
	if (!pdata)
		return NULL;

	pdata->gpioin = of_property_read_bool(np, "adi,input-gpios");

	return pdata;
}
#else
struct ad2s1210_platform_data *ad2s1210_parse_dt(struct device *dev)
{
	return NULL;
=======
	struct spi_device *spi = st->sdev;
	int i, ret;

	for (i = 0; i < ARRAY_SIZE(gpios); i++) {
		st->gpios[i] = devm_gpiod_get(&spi->dev, gpios[i].name,
					      gpios[i].flags);
		if (IS_ERR(st->gpios[i])) {
			ret = PTR_ERR(st->gpios[i]);
			dev_err(&spi->dev,
				"ad2s1210: failed to request %s GPIO: %d\n",
				gpios[i].name, ret);
			return ret;
		}
	}

	return 0;
>>>>>>> 043f8a22
}
#endif

static int ad2s1210_probe(struct spi_device *spi)
{
	struct iio_dev *indio_dev;
	struct ad2s1210_state *st;
	int ret;

	indio_dev = devm_iio_device_alloc(&spi->dev, sizeof(*st));
	if (!indio_dev)
		return -ENOMEM;
	st = iio_priv(indio_dev);
<<<<<<< HEAD

	if (spi->dev.of_node) {
		st->pdata = ad2s1210_parse_dt(&spi->dev);
	} else {
		st->pdata = spi->dev.platform_data;
		spi->mode = SPI_MODE_3;
	}
	if (!st->pdata)
		return -EINVAL;
=======
	ret = ad2s1210_setup_gpios(st);
	if (ret < 0)
		return ret;
>>>>>>> 043f8a22

	spi_set_drvdata(spi, indio_dev);

	mutex_init(&st->lock);
	st->sdev = spi;
	st->hysteresis = true;
	st->mode = MOD_CONFIG;
	st->resolution = 12;
	st->fclkin = AD2S1210_DEF_CLKIN;
	st->fexcit = AD2S1210_DEF_EXCIT;

	ret = ad2s1210_setup_gpios(st);
	if (ret < 0)
		return ret;

	if (!st->a[0] || !st->a[1] ||
	    !st->res[0] || !st->res[1])
		st->mode = MOD_CONFIG_ONLY;

	indio_dev->dev.parent = &spi->dev;
	indio_dev->info = &ad2s1210_info;
	indio_dev->modes = INDIO_DIRECT_MODE;
	indio_dev->channels = ad2s1210_channels;
	indio_dev->num_channels = ARRAY_SIZE(ad2s1210_channels);
	indio_dev->name = spi_get_device_id(spi)->name;

	ret = devm_iio_device_register(&spi->dev, indio_dev);
	if (ret)
		return ret;

	spi_setup(spi);
	ad2s1210_initial(st);

	return 0;
}

<<<<<<< HEAD
static int ad2s1210_remove(struct spi_device *spi)
{
	struct iio_dev *indio_dev = spi_get_drvdata(spi);

	iio_device_unregister(indio_dev);

	return 0;
}
=======
static const struct of_device_id ad2s1210_of_match[] = {
	{ .compatible = "adi,ad2s1210", },
	{ }
};
MODULE_DEVICE_TABLE(of, ad2s1210_of_match);
>>>>>>> 043f8a22

static const struct spi_device_id ad2s1210_id[] = {
	{ "ad2s1210" },
	{}
};
MODULE_DEVICE_TABLE(spi, ad2s1210_id);

static struct spi_driver ad2s1210_driver = {
	.driver = {
		.name = DRV_NAME,
		.of_match_table = of_match_ptr(ad2s1210_of_match),
	},
	.probe = ad2s1210_probe,
	.id_table = ad2s1210_id,
};
module_spi_driver(ad2s1210_driver);

MODULE_AUTHOR("Graff Yang <graff.yang@gmail.com>");
MODULE_DESCRIPTION("Analog Devices AD2S1210 Resolver to Digital SPI driver");
MODULE_LICENSE("GPL v2");<|MERGE_RESOLUTION|>--- conflicted
+++ resolved
@@ -53,10 +53,6 @@
 #define AD2S1210_MIN_FCW	0x4
 #define AD2S1210_MAX_FCW	0x50
 
-/* default input clock on serial interface */
-#define AD2S1210_DEF_CLKIN	8192000
-/* clock period in nano second */
-#define AD2S1210_DEF_TCK	(1000000000 / AD2S1210_DEF_CLKIN)
 #define AD2S1210_DEF_EXCIT	10000
 
 enum ad2s1210_mode {
@@ -91,10 +87,6 @@
 static const unsigned int ad2s1210_resolution_value[] = { 10, 12, 14, 16 };
 
 struct ad2s1210_state {
-<<<<<<< HEAD
-	struct ad2s1210_platform_data *pdata;
-=======
->>>>>>> 043f8a22
 	struct mutex lock;
 	struct spi_device *sdev;
 	struct gpio_desc *gpios[5];
@@ -105,9 +97,6 @@
 	enum ad2s1210_mode mode;
 	u8 rx[2] ____cacheline_aligned;
 	u8 tx[2] ____cacheline_aligned;
-	struct gpio_desc *sample;
-	struct gpio_desc *a[2];
-	struct gpio_desc *res[2];
 };
 
 static const int ad2s1210_mode_vals[4][2] = {
@@ -119,16 +108,11 @@
 static inline void ad2s1210_set_mode(enum ad2s1210_mode mode,
 				     struct ad2s1210_state *st)
 {
-<<<<<<< HEAD
 	if (st->mode == MOD_CONFIG_ONLY)
 		return;
 
-	gpiod_set_value(st->a[0], ad2s1210_mode_vals[mode][0]);
-	gpiod_set_value(st->a[1], ad2s1210_mode_vals[mode][1]);
-=======
 	gpiod_set_value(st->gpios[AD2S1210_A0], ad2s1210_mode_vals[mode][0]);
 	gpiod_set_value(st->gpios[AD2S1210_A1], ad2s1210_mode_vals[mode][1]);
->>>>>>> 043f8a22
 	st->mode = mode;
 }
 
@@ -193,43 +177,19 @@
 	return ad2s1210_config_write(st, fcw);
 }
 
-<<<<<<< HEAD
-static unsigned char ad2s1210_read_resolution_pin(struct ad2s1210_state *st)
-{
-	int resolution;
-
-	if (st->mode == MOD_CONFIG_ONLY)
-		return ad2s1210_resolution_value[0];
-
-	resolution = (gpiod_get_value(st->res[0]) << 1) |
-		      gpiod_get_value(st->res[1]);
-
-	return ad2s1210_resolution_value[resolution];
-}
-
-=======
->>>>>>> 043f8a22
 static const int ad2s1210_res_pins[4][2] = {
 	{ 0, 0 }, {0, 1}, {1, 0}, {1, 1}
 };
 
 static inline void ad2s1210_set_resolution_pin(struct ad2s1210_state *st)
 {
-<<<<<<< HEAD
-	int index;
-
 	if (st->mode == MOD_CONFIG_ONLY)
 		return;
 
-	index = (st->resolution - 10) / 2;
-	gpiod_set_value(st->res[0], ad2s1210_res_pins[index][0]);
-	gpiod_set_value(st->res[1], ad2s1210_res_pins[index][1]);
-=======
 	gpiod_set_value(st->gpios[AD2S1210_RES0],
 			ad2s1210_res_pins[(st->resolution - 10) / 2][0]);
 	gpiod_set_value(st->gpios[AD2S1210_RES1],
 			ad2s1210_res_pins[(st->resolution - 10) / 2][1]);
->>>>>>> 043f8a22
 }
 
 static inline int ad2s1210_soft_reset(struct ad2s1210_state *st)
@@ -451,17 +411,6 @@
 	int ret;
 
 	mutex_lock(&st->lock);
-<<<<<<< HEAD
-	gpiod_set_value(st->sample, 0);
-	/* delay (2 * tck + 20) nano seconds */
-	udelay(1);
-	gpiod_set_value(st->sample, 1);
-	ret = ad2s1210_config_read(st, AD2S1210_REG_FAULT);
-	if (ret < 0)
-		goto error_ret;
-	gpiod_set_value(st->sample, 0);
-	gpiod_set_value(st->sample, 1);
-=======
 	gpiod_set_value(st->gpios[AD2S1210_SAMPLE], 0);
 	/* delay (2 * tck + 20) nano seconds */
 	udelay(1);
@@ -471,7 +420,6 @@
 		goto error_ret;
 	gpiod_set_value(st->gpios[AD2S1210_SAMPLE], 0);
 	gpiod_set_value(st->gpios[AD2S1210_SAMPLE], 1);
->>>>>>> 043f8a22
 error_ret:
 	mutex_unlock(&st->lock);
 
@@ -529,11 +477,7 @@
 	unsigned char addr;
 
 	mutex_lock(&st->lock);
-<<<<<<< HEAD
-	gpiod_set_value(st->sample, 0);
-=======
 	gpiod_set_value(st->gpios[AD2S1210_SAMPLE], 0);
->>>>>>> 043f8a22
 	/* delay (6 * tck + 20) nano seconds */
 	udelay(1);
 
@@ -591,11 +535,7 @@
 	}
 
 error_ret:
-<<<<<<< HEAD
-	gpiod_set_value(st->sample, 1);
-=======
 	gpiod_set_value(st->gpios[AD2S1210_SAMPLE], 1);
->>>>>>> 043f8a22
 	/* delay (2 * tck + 20) nano seconds */
 	udelay(1);
 	mutex_unlock(&st->lock);
@@ -710,54 +650,14 @@
 
 static int ad2s1210_setup_gpios(struct ad2s1210_state *st)
 {
-<<<<<<< HEAD
-	int flag = st->pdata->gpioin ? GPIOD_IN : GPIOD_OUT_LOW;
-	int i;
-
-	st->sample = devm_gpiod_get(&st->sdev->dev,
-				    "sample", GPIOD_OUT_HIGH);
-	if (IS_ERR(st->sample))
-		return PTR_ERR(st->sample);
-
-	for (i = 0; i < 2; i++) {
-		st->a[i] = gpiod_get_index_optional(&st->sdev->dev,
-						    "a", i, flag);
-		if (IS_ERR(st->a[i]))
-			return PTR_ERR(st->a[i]);
-		st->res[i] = gpiod_get_index_optional(&st->sdev->dev,
-						      "res", i, flag);
-		if (IS_ERR(st->res[i]))
-			return PTR_ERR(st->res[i]);
-	}
-
-	return 0;
-}
-
-#ifdef CONFIG_OF
-struct ad2s1210_platform_data *ad2s1210_parse_dt(struct device *dev)
-{
-	struct device_node *np = dev->of_node;
-	struct ad2s1210_platform_data *pdata;
-
-	pdata = devm_kzalloc(dev, sizeof(*pdata), GFP_KERNEL);
-	if (!pdata)
-		return NULL;
-
-	pdata->gpioin = of_property_read_bool(np, "adi,input-gpios");
-
-	return pdata;
-}
-#else
-struct ad2s1210_platform_data *ad2s1210_parse_dt(struct device *dev)
-{
-	return NULL;
-=======
 	struct spi_device *spi = st->sdev;
+	bool have_one_gpio = false;
 	int i, ret;
 
 	for (i = 0; i < ARRAY_SIZE(gpios); i++) {
-		st->gpios[i] = devm_gpiod_get(&spi->dev, gpios[i].name,
-					      gpios[i].flags);
+		st->gpios[i] = devm_gpiod_get_optional(&spi->dev,
+						       gpios[i].name,
+						       gpios[i].flags);
 		if (IS_ERR(st->gpios[i])) {
 			ret = PTR_ERR(st->gpios[i]);
 			dev_err(&spi->dev,
@@ -765,12 +665,15 @@
 				gpios[i].name, ret);
 			return ret;
 		}
-	}
+		if (!st->gpios[i])
+			have_one_gpio = true;
+	}
+
+	if (!have_one_gpio)
+		st->mode = MOD_CONFIG_ONLY;
 
 	return 0;
->>>>>>> 043f8a22
-}
-#endif
+}
 
 static int ad2s1210_probe(struct spi_device *spi)
 {
@@ -782,21 +685,9 @@
 	if (!indio_dev)
 		return -ENOMEM;
 	st = iio_priv(indio_dev);
-<<<<<<< HEAD
-
-	if (spi->dev.of_node) {
-		st->pdata = ad2s1210_parse_dt(&spi->dev);
-	} else {
-		st->pdata = spi->dev.platform_data;
-		spi->mode = SPI_MODE_3;
-	}
-	if (!st->pdata)
-		return -EINVAL;
-=======
 	ret = ad2s1210_setup_gpios(st);
 	if (ret < 0)
 		return ret;
->>>>>>> 043f8a22
 
 	spi_set_drvdata(spi, indio_dev);
 
@@ -805,16 +696,7 @@
 	st->hysteresis = true;
 	st->mode = MOD_CONFIG;
 	st->resolution = 12;
-	st->fclkin = AD2S1210_DEF_CLKIN;
 	st->fexcit = AD2S1210_DEF_EXCIT;
-
-	ret = ad2s1210_setup_gpios(st);
-	if (ret < 0)
-		return ret;
-
-	if (!st->a[0] || !st->a[1] ||
-	    !st->res[0] || !st->res[1])
-		st->mode = MOD_CONFIG_ONLY;
 
 	indio_dev->dev.parent = &spi->dev;
 	indio_dev->info = &ad2s1210_info;
@@ -827,28 +709,19 @@
 	if (ret)
 		return ret;
 
+	st->fclkin = spi->max_speed_hz;
+	spi->mode = SPI_MODE_3;
 	spi_setup(spi);
 	ad2s1210_initial(st);
 
 	return 0;
 }
 
-<<<<<<< HEAD
-static int ad2s1210_remove(struct spi_device *spi)
-{
-	struct iio_dev *indio_dev = spi_get_drvdata(spi);
-
-	iio_device_unregister(indio_dev);
-
-	return 0;
-}
-=======
 static const struct of_device_id ad2s1210_of_match[] = {
 	{ .compatible = "adi,ad2s1210", },
 	{ }
 };
 MODULE_DEVICE_TABLE(of, ad2s1210_of_match);
->>>>>>> 043f8a22
 
 static const struct spi_device_id ad2s1210_id[] = {
 	{ "ad2s1210" },
