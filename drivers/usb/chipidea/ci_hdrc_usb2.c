// SPDX-License-Identifier: GPL-2.0
/*
 * Copyright (C) 2014 Marvell Technology Group Ltd.
 *
 * Antoine Tenart <antoine.tenart@free-electrons.com>
 */

#include <linux/clk.h>
#include <linux/dma-mapping.h>
#include <linux/module.h>
#include <linux/of.h>
#include <linux/of_platform.h>
#include <linux/phy/phy.h>
#include <linux/platform_device.h>
#include <linux/usb/chipidea.h>
#include <linux/usb/hcd.h>
#include <linux/usb/ulpi.h>

#include "ci.h"

struct ci_hdrc_usb2_priv {
	struct platform_device	*ci_pdev;
	struct clk		*clk;
};

static const struct ci_hdrc_platform_data ci_default_pdata = {
	.capoffset	= DEF_CAPOFFSET,
	.flags		= CI_HDRC_DISABLE_STREAMING,
};

static const struct ci_hdrc_platform_data ci_zynq_pdata = {
	.capoffset	= DEF_CAPOFFSET,
	.flags          = CI_HDRC_PHY_VBUS_CONTROL,
};

static const struct ci_hdrc_platform_data ci_zevio_pdata = {
	.capoffset	= DEF_CAPOFFSET,
	.flags		= CI_HDRC_REGS_SHARED | CI_HDRC_FORCE_FULLSPEED,
};

static const struct of_device_id ci_hdrc_usb2_of_match[] = {
	{ .compatible = "chipidea,usb2" },
	{ .compatible = "xlnx,zynq-usb-2.20a", .data = &ci_zynq_pdata },
	{ .compatible = "lsi,zevio-usb", .data = &ci_zevio_pdata },
	{ }
};
MODULE_DEVICE_TABLE(of, ci_hdrc_usb2_of_match);

static int ci_hdrc_usb2_probe(struct platform_device *pdev)
{
	struct device *dev = &pdev->dev;
	struct ci_hdrc_usb2_priv *priv;
	struct ci_hdrc_platform_data *ci_pdata = dev_get_platdata(dev);
	int ret;
	const struct of_device_id *match;

	if (!ci_pdata) {
		ci_pdata = devm_kmalloc(dev, sizeof(*ci_pdata), GFP_KERNEL);
		if (!ci_pdata)
			return -ENOMEM;
		*ci_pdata = ci_default_pdata;	/* struct copy */
	}

	match = of_match_device(ci_hdrc_usb2_of_match, &pdev->dev);
	if (match && match->data) {
		/* struct copy */
		*ci_pdata = *(struct ci_hdrc_platform_data *)match->data;
<<<<<<< HEAD
		ci_pdata->usb_phy = devm_usb_get_phy_by_phandle(dev, "usb-phy",
					 0);
		if (IS_ERR(ci_pdata->usb_phy)) {
			if (PTR_ERR(ci_pdata->usb_phy) != -ENXIO &&
			    PTR_ERR(ci_pdata->usb_phy) != -ENODEV)
				return PTR_ERR(ci_pdata->usb_phy);
			else
				ci_pdata->usb_phy = NULL;
=======
		if (of_device_is_compatible(pdev->dev.of_node,
					    "xlnx,zynq-usb-2.20a")) {
			ci_pdata->usb_phy = devm_usb_get_phy_by_phandle(dev,
									"usb-phy",
									0);
			if (IS_ERR(ci_pdata->usb_phy))
				return PTR_ERR(ci_pdata->usb_phy);
>>>>>>> e475cc1c
		}
	}

	priv = devm_kzalloc(dev, sizeof(*priv), GFP_KERNEL);
	if (!priv)
		return -ENOMEM;

	priv->clk = devm_clk_get_optional(dev, NULL);
	if (IS_ERR(priv->clk))
		return PTR_ERR(priv->clk);

	ret = clk_prepare_enable(priv->clk);
	if (ret) {
		dev_err(dev, "failed to enable the clock: %d\n", ret);
		return ret;
	}

	ci_pdata->name = dev_name(dev);

	priv->ci_pdev = ci_hdrc_add_device(dev, pdev->resource,
					   pdev->num_resources, ci_pdata);
	if (IS_ERR(priv->ci_pdev)) {
		ret = PTR_ERR(priv->ci_pdev);
		if (ret != -EPROBE_DEFER)
			dev_err(dev,
				"failed to register ci_hdrc platform device: %d\n",
				ret);
		goto clk_err;
	}

	platform_set_drvdata(pdev, priv);

	pm_runtime_no_callbacks(dev);
	pm_runtime_enable(dev);

	return 0;

clk_err:
	clk_disable_unprepare(priv->clk);
	return ret;
}

static void ci_hdrc_usb2_remove(struct platform_device *pdev)
{
	struct ci_hdrc_usb2_priv *priv = platform_get_drvdata(pdev);

	pm_runtime_disable(&pdev->dev);
	ci_hdrc_remove_device(priv->ci_pdev);
	clk_disable_unprepare(priv->clk);
}

static struct platform_driver ci_hdrc_usb2_driver = {
	.probe	= ci_hdrc_usb2_probe,
	.remove_new = ci_hdrc_usb2_remove,
	.driver	= {
		.name		= "chipidea-usb2",
		.of_match_table	= of_match_ptr(ci_hdrc_usb2_of_match),
	},
};
module_platform_driver(ci_hdrc_usb2_driver);

MODULE_DESCRIPTION("ChipIdea HDRC USB2 binding for ci13xxx");
MODULE_AUTHOR("Antoine Tenart <antoine.tenart@free-electrons.com>");
MODULE_LICENSE("GPL");<|MERGE_RESOLUTION|>--- conflicted
+++ resolved
@@ -65,24 +65,14 @@
 	if (match && match->data) {
 		/* struct copy */
 		*ci_pdata = *(struct ci_hdrc_platform_data *)match->data;
-<<<<<<< HEAD
-		ci_pdata->usb_phy = devm_usb_get_phy_by_phandle(dev, "usb-phy",
-					 0);
+
+		ci_pdata->usb_phy = devm_usb_get_phy_by_phandle(dev, "usb-phy", 0);
 		if (IS_ERR(ci_pdata->usb_phy)) {
 			if (PTR_ERR(ci_pdata->usb_phy) != -ENXIO &&
 			    PTR_ERR(ci_pdata->usb_phy) != -ENODEV)
 				return PTR_ERR(ci_pdata->usb_phy);
-			else
-				ci_pdata->usb_phy = NULL;
-=======
-		if (of_device_is_compatible(pdev->dev.of_node,
-					    "xlnx,zynq-usb-2.20a")) {
-			ci_pdata->usb_phy = devm_usb_get_phy_by_phandle(dev,
-									"usb-phy",
-									0);
-			if (IS_ERR(ci_pdata->usb_phy))
-				return PTR_ERR(ci_pdata->usb_phy);
->>>>>>> e475cc1c
+
+			ci_pdata->usb_phy = NULL;
 		}
 	}
 
