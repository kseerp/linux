--- conflicted
+++ resolved
@@ -338,10 +338,7 @@
 	(const struct uvc_descriptor_header *) &uvc_format_yuv,
 	(const struct uvc_descriptor_header *) &uvc_frame_yuv_360p,
 	(const struct uvc_descriptor_header *) &uvc_frame_yuv_720p,
-<<<<<<< HEAD
-=======
-	(const struct uvc_descriptor_header *) &uvc_color_matching,
->>>>>>> 08485d4c
+	(const struct uvc_descriptor_header *) &uvc_color_matching,
 	(const struct uvc_descriptor_header *) &uvc_frame_yuv_1080p,
 	(const struct uvc_descriptor_header *) &uvc_frame_yuv_2160p,
 	(const struct uvc_descriptor_header *) &uvc_format_mjpg,
@@ -356,10 +353,7 @@
 	(const struct uvc_descriptor_header *) &uvc_format_yuv,
 	(const struct uvc_descriptor_header *) &uvc_frame_yuv_360p,
 	(const struct uvc_descriptor_header *) &uvc_frame_yuv_720p,
-<<<<<<< HEAD
-=======
-	(const struct uvc_descriptor_header *) &uvc_color_matching,
->>>>>>> 08485d4c
+	(const struct uvc_descriptor_header *) &uvc_color_matching,
 	(const struct uvc_descriptor_header *) &uvc_frame_yuv_1080p,
 	(const struct uvc_descriptor_header *) &uvc_frame_yuv_2160p,
 	(const struct uvc_descriptor_header *) &uvc_format_mjpg,
@@ -374,10 +368,7 @@
 	(const struct uvc_descriptor_header *) &uvc_format_yuv,
 	(const struct uvc_descriptor_header *) &uvc_frame_yuv_360p,
 	(const struct uvc_descriptor_header *) &uvc_frame_yuv_720p,
-<<<<<<< HEAD
-=======
-	(const struct uvc_descriptor_header *) &uvc_color_matching,
->>>>>>> 08485d4c
+	(const struct uvc_descriptor_header *) &uvc_color_matching,
 	(const struct uvc_descriptor_header *) &uvc_frame_yuv_1080p,
 	(const struct uvc_descriptor_header *) &uvc_frame_yuv_2160p,
 	(const struct uvc_descriptor_header *) &uvc_format_mjpg,
