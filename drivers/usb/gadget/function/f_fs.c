--- conflicted
+++ resolved
@@ -215,7 +215,6 @@
 
 	struct mm_struct *mm;
 	struct work_struct work;
-	struct work_struct cancellation_work;
 
 	struct usb_ep *ep;
 	struct usb_request *req;
@@ -1073,30 +1072,15 @@
 	return 0;
 }
 
-static void ffs_aio_cancel_worker(struct work_struct *work)
-{
-	struct ffs_io_data *io_data = container_of(work, struct ffs_io_data,
-						   cancellation_work);
-
-	ENTER();
-
-	usb_ep_dequeue(io_data->ep, io_data->req);
-}
-
 static int ffs_aio_cancel(struct kiocb *kiocb)
 {
 	struct ffs_io_data *io_data = kiocb->private;
-<<<<<<< HEAD
 	struct ffs_epfile *epfile = kiocb->ki_filp->private_data;
 	unsigned long flags;
-=======
-	struct ffs_data *ffs = io_data->ffs;
->>>>>>> 9c71c6e9
 	int value;
 
 	ENTER();
 
-<<<<<<< HEAD
 	spin_lock_irqsave(&epfile->ffs->eps_lock, flags);
 
 	if (likely(io_data && io_data->ep && io_data->req))
@@ -1105,15 +1089,6 @@
 		value = -EINVAL;
 
 	spin_unlock_irqrestore(&epfile->ffs->eps_lock, flags);
-=======
-	if (likely(io_data && io_data->ep && io_data->req)) {
-		INIT_WORK(&io_data->cancellation_work, ffs_aio_cancel_worker);
-		queue_work(ffs->io_completion_wq, &io_data->cancellation_work);
-		value = -EINPROGRESS;
-	} else {
-		value = -EINVAL;
-	}
->>>>>>> 9c71c6e9
 
 	return value;
 }
@@ -3279,11 +3254,7 @@
 	__ffs_event_add(ffs, FUNCTIONFS_SETUP);
 	spin_unlock_irqrestore(&ffs->ev.waitq.lock, flags);
 
-<<<<<<< HEAD
-	return USB_GADGET_DELAYED_STATUS;
-=======
 	return creq->wLength == 0 ? USB_GADGET_DELAYED_STATUS : 0;
->>>>>>> 9c71c6e9
 }
 
 static bool ffs_func_req_match(struct usb_function *f,
