--- conflicted
+++ resolved
@@ -102,7 +102,6 @@
 }
 
 static void dwc3_event_buffers_cleanup(struct dwc3 *dwc);
-static int dwc3_event_buffers_setup(struct dwc3 *dwc);
 
 static void dwc3_set_prtcap(struct dwc3 *dwc, u32 mode)
 {
@@ -704,20 +703,10 @@
 	return true;
 }
 
-<<<<<<< HEAD
-	ret = dwc3_config_soc_bus(dwc);
-	if (ret)
-		goto err0;
-
-	ret = dwc3_phy_setup(dwc);
-	if (ret)
-		goto err0;
-=======
 static void dwc3_core_setup_global_control(struct dwc3 *dwc)
 {
 	u32 hwparams4 = dwc->hwparams.hwparams4;
 	u32 reg;
->>>>>>> bebc6082
 
 	reg = dwc3_readl(dwc->regs, DWC3_GCTL);
 	reg &= ~DWC3_GCTL_SCALEDOWN_MASK;
@@ -828,6 +817,10 @@
 	if (ret)
 		goto err0;
 
+	ret = dwc3_config_soc_bus(dwc);
+	if (ret)
+		goto err0;
+
 	ret = dwc3_phy_setup(dwc);
 	if (ret)
 		goto err0;
@@ -880,7 +873,6 @@
 		dwc3_writel(dwc->regs, DWC3_GUCTL2, reg);
 	}
 
-<<<<<<< HEAD
 	/* When configured in HOST mode, after issuing U3/L2 exit controller
 	 * fails to send proper CRC checksum in CRC5 feild. Because of this
 	 * behaviour Transaction Error is generated, resulting in reset and
@@ -904,7 +896,9 @@
 	if (dwc->enable_guctl1_ipd_quirk) {
 		reg = dwc3_readl(dwc->regs, DWC3_GUCTL1);
 		reg |= DWC3_GUCTL1_IPD_QUIRK;
-=======
+		dwc3_writel(dwc->regs, DWC3_GUCTL1, reg);
+	}
+
 	if (dwc->revision >= DWC3_REVISION_250A) {
 		reg = dwc3_readl(dwc->regs, DWC3_GUCTL1);
 
@@ -918,7 +912,6 @@
 		if (dwc->dis_tx_ipgap_linecheck_quirk)
 			reg |= DWC3_GUCTL1_TX_IPGAP_LINECHECK_DIS;
 
->>>>>>> bebc6082
 		dwc3_writel(dwc->regs, DWC3_GUCTL1, reg);
 	}
 
@@ -1048,7 +1041,8 @@
 		}
 		break;
 	case USB_DR_MODE_OTG:
-<<<<<<< HEAD
+		dwc3_set_prtcap(dwc, DWC3_GCTL_PRTCAP_OTG);
+
 		ret = dwc3_otg_init(dwc);
 		if (ret) {
 			if (ret != -EPROBE_DEFER)
@@ -1057,21 +1051,26 @@
 		}
 
 		ret = dwc3_gadget_init(dwc);
-=======
+		if (ret) {
+			if (ret != -EPROBE_DEFER)
+				dev_err(dev, "failed to initialize gadget\n");
+			return ret;
+		}
+
+		ret = dwc3_host_init(dwc);
+		if (ret) {
+			if (ret != -EPROBE_DEFER)
+				dev_err(dev, "failed to initialize host\n");
+			return ret;
+		}
+
 		INIT_WORK(&dwc->drd_work, __dwc3_set_mode);
 		ret = dwc3_drd_init(dwc);
->>>>>>> bebc6082
 		if (ret) {
 			if (ret != -EPROBE_DEFER)
 				dev_err(dev, "failed to initialize dual-role\n");
 			return ret;
 		}
-
-		ret = dwc3_host_init(dwc);
-		if (ret) {
-			dev_err(dev, "failed to initialize host\n");
-			return ret;
-		}
 		break;
 	default:
 		dev_err(dev, "Unsupported mode of operation %d\n", dwc->dr_mode);
@@ -1105,7 +1104,6 @@
 	u8			lpm_nyet_threshold;
 	u8			tx_de_emphasis;
 	u8			hird_threshold;
-	u32			mdwidth;
 
 	/* default to highest possible threshold */
 	lpm_nyet_threshold = 0xff;
@@ -1194,16 +1192,11 @@
 	dwc->hird_threshold = hird_threshold
 		| (dwc->is_utmi_l1_suspend << 4);
 
-<<<<<<< HEAD
 	/* Check if extra quirks to be added */
 	dwc3_simple_check_quirks(dwc);
 
-	platform_set_drvdata(pdev, dwc);
-	dwc3_cache_hwparams(dwc);
-=======
 	dwc->imod_interval = 0;
 }
->>>>>>> bebc6082
 
 /* check whether the core supports IMOD */
 bool dwc3_has_imod(struct dwc3 *dwc)
@@ -1268,20 +1261,8 @@
 	struct device		*dev = &pdev->dev;
 	struct resource		*res;
 	struct dwc3		*dwc;
-
-<<<<<<< HEAD
-	if (!dev->dma_mask) {
-		dev->dma_mask = dev->parent->dma_mask;
-		dev->dma_parms = dev->parent->dma_parms;
-	}
-
-	/* Set dma coherent mask to DMA BUS data width */
-	mdwidth = DWC3_GHWPARAMS0_MDWIDTH(dwc->hwparams.hwparams0);
-	dev_dbg(dev, "Enabling %d-bit DMA addresses.\n", mdwidth);
-	dma_set_coherent_mask(dev, DMA_BIT_MASK(mdwidth));
-=======
 	int			ret;
-
+	u32			mdwidth;
 	void __iomem		*regs;
 
 	dwc = devm_kzalloc(dev, sizeof(*dwc), GFP_KERNEL);
@@ -1323,7 +1304,11 @@
 	dwc3_cache_hwparams(dwc);
 
 	spin_lock_init(&dwc->lock);
->>>>>>> bebc6082
+
+	/* Set dma coherent mask to DMA BUS data width */
+	mdwidth = DWC3_GHWPARAMS0_MDWIDTH(dwc->hwparams.hwparams0);
+	dev_dbg(dev, "Enabling %d-bit DMA addresses.\n", mdwidth);
+	dma_set_coherent_mask(dev, DMA_BIT_MASK(mdwidth));
 
 	pm_runtime_set_active(dev);
 	pm_runtime_use_autosuspend(dev);
