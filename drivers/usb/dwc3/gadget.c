// SPDX-License-Identifier: GPL-2.0
/*
 * gadget.c - DesignWare USB3 DRD Controller Gadget Framework Link
 *
 * Copyright (C) 2010-2011 Texas Instruments Incorporated - https://www.ti.com
 *
 * Authors: Felipe Balbi <balbi@ti.com>,
 *	    Sebastian Andrzej Siewior <bigeasy@linutronix.de>
 */

#include <linux/kernel.h>
#include <linux/delay.h>
#include <linux/slab.h>
#include <linux/spinlock.h>
#include <linux/platform_device.h>
#include <linux/pm_runtime.h>
#include <linux/interrupt.h>
#include <linux/io.h>
#include <linux/list.h>
#include <linux/dma-mapping.h>

#include <linux/usb/ch9.h>
#include <linux/usb/gadget.h>

#include "debug.h"
#include "core.h"
#include "gadget.h"
#include "io.h"

#define DWC3_ALIGN_FRAME(d, n)	(((d)->frame_number + ((d)->interval * (n))) \
					& ~((d)->interval - 1))

/**
 * dwc3_gadget_set_test_mode - enables usb2 test modes
 * @dwc: pointer to our context structure
 * @mode: the mode to set (J, K SE0 NAK, Force Enable)
 *
 * Caller should take care of locking. This function will return 0 on
 * success or -EINVAL if wrong Test Selector is passed.
 */
int dwc3_gadget_set_test_mode(struct dwc3 *dwc, int mode)
{
	u32		reg;

	reg = dwc3_readl(dwc->regs, DWC3_DCTL);
	reg &= ~DWC3_DCTL_TSTCTRL_MASK;

	switch (mode) {
	case USB_TEST_J:
	case USB_TEST_K:
	case USB_TEST_SE0_NAK:
	case USB_TEST_PACKET:
	case USB_TEST_FORCE_ENABLE:
		reg |= mode << 1;
		break;
	default:
		return -EINVAL;
	}

	dwc3_gadget_dctl_write_safe(dwc, reg);

	return 0;
}

/**
 * dwc3_gadget_get_link_state - gets current state of usb link
 * @dwc: pointer to our context structure
 *
 * Caller should take care of locking. This function will
 * return the link state on success (>= 0) or -ETIMEDOUT.
 */
int dwc3_gadget_get_link_state(struct dwc3 *dwc)
{
	u32		reg;

	reg = dwc3_readl(dwc->regs, DWC3_DSTS);

	return DWC3_DSTS_USBLNKST(reg);
}

/**
 * dwc3_gadget_set_link_state - sets usb link to a particular state
 * @dwc: pointer to our context structure
 * @state: the state to put link into
 *
 * Caller should take care of locking. This function will
 * return 0 on success or -ETIMEDOUT.
 */
int dwc3_gadget_set_link_state(struct dwc3 *dwc, enum dwc3_link_state state)
{
	int		retries = 10000;
	u32		reg;

	/*
	 * Wait until device controller is ready. Only applies to 1.94a and
	 * later RTL.
	 */
	if (!DWC3_VER_IS_PRIOR(DWC3, 194A)) {
		while (--retries) {
			reg = dwc3_readl(dwc->regs, DWC3_DSTS);
			if (reg & DWC3_DSTS_DCNRD)
				udelay(5);
			else
				break;
		}

		if (retries <= 0)
			return -ETIMEDOUT;
	}

	reg = dwc3_readl(dwc->regs, DWC3_DCTL);
	reg &= ~DWC3_DCTL_ULSTCHNGREQ_MASK;

	/* set no action before sending new link state change */
	dwc3_writel(dwc->regs, DWC3_DCTL, reg);

	/* set requested state */
	reg |= DWC3_DCTL_ULSTCHNGREQ(state);
	dwc3_writel(dwc->regs, DWC3_DCTL, reg);

	/*
	 * The following code is racy when called from dwc3_gadget_wakeup,
	 * and is not needed, at least on newer versions
	 */
	if (!DWC3_VER_IS_PRIOR(DWC3, 194A))
		return 0;

	/* wait for a change in DSTS */
	retries = 10000;
	while (--retries) {
		reg = dwc3_readl(dwc->regs, DWC3_DSTS);

		if (DWC3_DSTS_USBLNKST(reg) == state)
			return 0;

		udelay(5);
	}

	return -ETIMEDOUT;
}

static void dwc3_ep0_reset_state(struct dwc3 *dwc)
{
	unsigned int	dir;

	if (dwc->ep0state != EP0_SETUP_PHASE) {
		dir = !!dwc->ep0_expect_in;
		if (dwc->ep0state == EP0_DATA_PHASE)
			dwc3_ep0_end_control_data(dwc, dwc->eps[dir]);
		else
			dwc3_ep0_end_control_data(dwc, dwc->eps[!dir]);

		dwc->eps[0]->trb_enqueue = 0;
		dwc->eps[1]->trb_enqueue = 0;

		dwc3_ep0_stall_and_restart(dwc);
	}
}

/**
 * dwc3_ep_inc_trb - increment a trb index.
 * @index: Pointer to the TRB index to increment.
 *
 * The index should never point to the link TRB. After incrementing,
 * if it is point to the link TRB, wrap around to the beginning. The
 * link TRB is always at the last TRB entry.
 */
static void dwc3_ep_inc_trb(u8 *index)
{
	(*index)++;
	if (*index == (DWC3_TRB_NUM - 1))
		*index = 0;
}

/**
 * dwc3_ep_inc_enq - increment endpoint's enqueue pointer
 * @dep: The endpoint whose enqueue pointer we're incrementing
 */
static void dwc3_ep_inc_enq(struct dwc3_ep *dep)
{
	dwc3_ep_inc_trb(&dep->trb_enqueue);
}

/**
 * dwc3_ep_inc_deq - increment endpoint's dequeue pointer
 * @dep: The endpoint whose enqueue pointer we're incrementing
 */
static void dwc3_ep_inc_deq(struct dwc3_ep *dep)
{
	dwc3_ep_inc_trb(&dep->trb_dequeue);
}

static void dwc3_gadget_del_and_unmap_request(struct dwc3_ep *dep,
		struct dwc3_request *req, int status)
{
	struct dwc3			*dwc = dep->dwc;

	list_del(&req->list);
	req->remaining = 0;
	req->needs_extra_trb = false;
	req->num_trbs = 0;

	if (req->request.status == -EINPROGRESS)
		req->request.status = status;

	if (req->trb)
		usb_gadget_unmap_request_by_dev(dwc->sysdev,
				&req->request, req->direction);

	req->trb = NULL;
	trace_dwc3_gadget_giveback(req);

	if (dep->number > 1)
		pm_runtime_put(dwc->dev);
}

/**
 * dwc3_gadget_giveback - call struct usb_request's ->complete callback
 * @dep: The endpoint to whom the request belongs to
 * @req: The request we're giving back
 * @status: completion code for the request
 *
 * Must be called with controller's lock held and interrupts disabled. This
 * function will unmap @req and call its ->complete() callback to notify upper
 * layers that it has completed.
 */
void dwc3_gadget_giveback(struct dwc3_ep *dep, struct dwc3_request *req,
		int status)
{
	struct dwc3			*dwc = dep->dwc;

	dwc3_gadget_del_and_unmap_request(dep, req, status);
	req->status = DWC3_REQUEST_STATUS_COMPLETED;

	spin_unlock(&dwc->lock);
	usb_gadget_giveback_request(&dep->endpoint, &req->request);
	spin_lock(&dwc->lock);
}

/**
 * dwc3_send_gadget_generic_command - issue a generic command for the controller
 * @dwc: pointer to the controller context
 * @cmd: the command to be issued
 * @param: command parameter
 *
 * Caller should take care of locking. Issue @cmd with a given @param to @dwc
 * and wait for its completion.
 */
int dwc3_send_gadget_generic_command(struct dwc3 *dwc, unsigned int cmd,
		u32 param)
{
	u32		timeout = 500;
	int		status = 0;
	int		ret = 0;
	u32		reg;

	dwc3_writel(dwc->regs, DWC3_DGCMDPAR, param);
	dwc3_writel(dwc->regs, DWC3_DGCMD, cmd | DWC3_DGCMD_CMDACT);

	do {
		reg = dwc3_readl(dwc->regs, DWC3_DGCMD);
		if (!(reg & DWC3_DGCMD_CMDACT)) {
			status = DWC3_DGCMD_STATUS(reg);
			if (status)
				ret = -EINVAL;
			break;
		}
	} while (--timeout);

	if (!timeout) {
		ret = -ETIMEDOUT;
		status = -ETIMEDOUT;
	}

	trace_dwc3_gadget_generic_cmd(cmd, param, status);

	return ret;
}

static int __dwc3_gadget_wakeup(struct dwc3 *dwc, bool async);

/**
 * dwc3_send_gadget_ep_cmd - issue an endpoint command
 * @dep: the endpoint to which the command is going to be issued
 * @cmd: the command to be issued
 * @params: parameters to the command
 *
 * Caller should handle locking. This function will issue @cmd with given
 * @params to @dep and wait for its completion.
 */
int dwc3_send_gadget_ep_cmd(struct dwc3_ep *dep, unsigned int cmd,
		struct dwc3_gadget_ep_cmd_params *params)
{
	const struct usb_endpoint_descriptor *desc = dep->endpoint.desc;
	struct dwc3		*dwc = dep->dwc;
	u32			timeout = 10000;
	u32			saved_config = 0;
	u32			reg;

	int			cmd_status = 0;
	int			ret = -EINVAL;

	/*
	 * When operating in USB 2.0 speeds (HS/FS), if GUSB2PHYCFG.ENBLSLPM or
	 * GUSB2PHYCFG.SUSPHY is set, it must be cleared before issuing an
	 * endpoint command.
	 *
	 * Save and clear both GUSB2PHYCFG.ENBLSLPM and GUSB2PHYCFG.SUSPHY
	 * settings. Restore them after the command is completed.
	 *
	 * DWC_usb3 3.30a and DWC_usb31 1.90a programming guide section 3.2.2
	 */
	if (dwc->gadget->speed <= USB_SPEED_HIGH ||
	    DWC3_DEPCMD_CMD(cmd) == DWC3_DEPCMD_ENDTRANSFER) {
		reg = dwc3_readl(dwc->regs, DWC3_GUSB2PHYCFG(0));
		if (unlikely(reg & DWC3_GUSB2PHYCFG_SUSPHY)) {
			saved_config |= DWC3_GUSB2PHYCFG_SUSPHY;
			reg &= ~DWC3_GUSB2PHYCFG_SUSPHY;
		}

		if (reg & DWC3_GUSB2PHYCFG_ENBLSLPM) {
			saved_config |= DWC3_GUSB2PHYCFG_ENBLSLPM;
			reg &= ~DWC3_GUSB2PHYCFG_ENBLSLPM;
		}

		if (saved_config)
			dwc3_writel(dwc->regs, DWC3_GUSB2PHYCFG(0), reg);
	}

	if (DWC3_DEPCMD_CMD(cmd) == DWC3_DEPCMD_STARTTRANSFER) {
		int link_state;

		/*
		 * Initiate remote wakeup if the link state is in U3 when
		 * operating in SS/SSP or L1/L2 when operating in HS/FS. If the
		 * link state is in U1/U2, no remote wakeup is needed. The Start
		 * Transfer command will initiate the link recovery.
		 */
		link_state = dwc3_gadget_get_link_state(dwc);
		switch (link_state) {
		case DWC3_LINK_STATE_U2:
			if (dwc->gadget->speed >= USB_SPEED_SUPER)
				break;

			fallthrough;
		case DWC3_LINK_STATE_U3:
			ret = __dwc3_gadget_wakeup(dwc, false);
			dev_WARN_ONCE(dwc->dev, ret, "wakeup failed --> %d\n",
					ret);
			break;
		}
	}

	/*
	 * For some commands such as Update Transfer command, DEPCMDPARn
	 * registers are reserved. Since the driver often sends Update Transfer
	 * command, don't write to DEPCMDPARn to avoid register write delays and
	 * improve performance.
	 */
	if (DWC3_DEPCMD_CMD(cmd) != DWC3_DEPCMD_UPDATETRANSFER) {
		dwc3_writel(dep->regs, DWC3_DEPCMDPAR0, params->param0);
		dwc3_writel(dep->regs, DWC3_DEPCMDPAR1, params->param1);
		dwc3_writel(dep->regs, DWC3_DEPCMDPAR2, params->param2);
	}

	/*
	 * Synopsys Databook 2.60a states in section 6.3.2.5.6 of that if we're
	 * not relying on XferNotReady, we can make use of a special "No
	 * Response Update Transfer" command where we should clear both CmdAct
	 * and CmdIOC bits.
	 *
	 * With this, we don't need to wait for command completion and can
	 * straight away issue further commands to the endpoint.
	 *
	 * NOTICE: We're making an assumption that control endpoints will never
	 * make use of Update Transfer command. This is a safe assumption
	 * because we can never have more than one request at a time with
	 * Control Endpoints. If anybody changes that assumption, this chunk
	 * needs to be updated accordingly.
	 */
	if (DWC3_DEPCMD_CMD(cmd) == DWC3_DEPCMD_UPDATETRANSFER &&
			!usb_endpoint_xfer_isoc(desc))
		cmd &= ~(DWC3_DEPCMD_CMDIOC | DWC3_DEPCMD_CMDACT);
	else
		cmd |= DWC3_DEPCMD_CMDACT;

	dwc3_writel(dep->regs, DWC3_DEPCMD, cmd);

	if (!(cmd & DWC3_DEPCMD_CMDACT) ||
		(DWC3_DEPCMD_CMD(cmd) == DWC3_DEPCMD_ENDTRANSFER &&
		!(cmd & DWC3_DEPCMD_CMDIOC))) {
		ret = 0;
		goto skip_status;
	}

	do {
		reg = dwc3_readl(dep->regs, DWC3_DEPCMD);
		if (!(reg & DWC3_DEPCMD_CMDACT)) {
			cmd_status = DWC3_DEPCMD_STATUS(reg);

			switch (cmd_status) {
			case 0:
				ret = 0;
				break;
			case DEPEVT_TRANSFER_NO_RESOURCE:
				dev_WARN(dwc->dev, "No resource for %s\n",
					 dep->name);
				ret = -EINVAL;
				break;
			case DEPEVT_TRANSFER_BUS_EXPIRY:
				/*
				 * SW issues START TRANSFER command to
				 * isochronous ep with future frame interval. If
				 * future interval time has already passed when
				 * core receives the command, it will respond
				 * with an error status of 'Bus Expiry'.
				 *
				 * Instead of always returning -EINVAL, let's
				 * give a hint to the gadget driver that this is
				 * the case by returning -EAGAIN.
				 */
				ret = -EAGAIN;
				break;
			default:
				dev_WARN(dwc->dev, "UNKNOWN cmd status\n");
			}

			break;
		}
	} while (--timeout);

	if (timeout == 0) {
		ret = -ETIMEDOUT;
		cmd_status = -ETIMEDOUT;
	}

skip_status:
	trace_dwc3_gadget_ep_cmd(dep, cmd, params, cmd_status);

	if (DWC3_DEPCMD_CMD(cmd) == DWC3_DEPCMD_STARTTRANSFER) {
		if (ret == 0)
			dep->flags |= DWC3_EP_TRANSFER_STARTED;

		if (ret != -ETIMEDOUT)
			dwc3_gadget_ep_get_transfer_index(dep);
	}

	if (saved_config) {
		reg = dwc3_readl(dwc->regs, DWC3_GUSB2PHYCFG(0));
		reg |= saved_config;
		dwc3_writel(dwc->regs, DWC3_GUSB2PHYCFG(0), reg);
	}

	return ret;
}

static int dwc3_send_clear_stall_ep_cmd(struct dwc3_ep *dep)
{
	struct dwc3 *dwc = dep->dwc;
	struct dwc3_gadget_ep_cmd_params params;
	u32 cmd = DWC3_DEPCMD_CLEARSTALL;

	/*
	 * As of core revision 2.60a the recommended programming model
	 * is to set the ClearPendIN bit when issuing a Clear Stall EP
	 * command for IN endpoints. This is to prevent an issue where
	 * some (non-compliant) hosts may not send ACK TPs for pending
	 * IN transfers due to a mishandled error condition. Synopsys
	 * STAR 9000614252.
	 */
	if (dep->direction &&
	    !DWC3_VER_IS_PRIOR(DWC3, 260A) &&
	    (dwc->gadget->speed >= USB_SPEED_SUPER))
		cmd |= DWC3_DEPCMD_CLEARPENDIN;

	memset(&params, 0, sizeof(params));

	return dwc3_send_gadget_ep_cmd(dep, cmd, &params);
}

dma_addr_t dwc3_trb_dma_offset(struct dwc3_ep *dep,
		struct dwc3_trb *trb)
{
	u32		offset = (char *) trb - (char *) dep->trb_pool;

	return dep->trb_pool_dma + offset;
}

static int dwc3_alloc_trb_pool(struct dwc3_ep *dep)
{
	struct dwc3		*dwc = dep->dwc;

	if (dep->trb_pool)
		return 0;

	dep->trb_pool = dma_alloc_coherent(dwc->sysdev,
			sizeof(struct dwc3_trb) * DWC3_TRB_NUM,
			&dep->trb_pool_dma, GFP_KERNEL);
	if (!dep->trb_pool) {
		dev_err(dep->dwc->dev, "failed to allocate trb pool for %s\n",
				dep->name);
		return -ENOMEM;
	}

	return 0;
}

static void dwc3_free_trb_pool(struct dwc3_ep *dep)
{
	struct dwc3		*dwc = dep->dwc;

	dma_free_coherent(dwc->sysdev, sizeof(struct dwc3_trb) * DWC3_TRB_NUM,
			dep->trb_pool, dep->trb_pool_dma);

	dep->trb_pool = NULL;
	dep->trb_pool_dma = 0;
}

static int dwc3_gadget_set_xfer_resource(struct dwc3_ep *dep)
{
	struct dwc3_gadget_ep_cmd_params params;

	memset(&params, 0x00, sizeof(params));

	params.param0 = DWC3_DEPXFERCFG_NUM_XFER_RES(1);

	return dwc3_send_gadget_ep_cmd(dep, DWC3_DEPCMD_SETTRANSFRESOURCE,
			&params);
}

/**
 * dwc3_gadget_start_config - configure ep resources
 * @dep: endpoint that is being enabled
 *
 * Issue a %DWC3_DEPCMD_DEPSTARTCFG command to @dep. After the command's
 * completion, it will set Transfer Resource for all available endpoints.
 *
 * The assignment of transfer resources cannot perfectly follow the data book
 * due to the fact that the controller driver does not have all knowledge of the
 * configuration in advance. It is given this information piecemeal by the
 * composite gadget framework after every SET_CONFIGURATION and
 * SET_INTERFACE. Trying to follow the databook programming model in this
 * scenario can cause errors. For two reasons:
 *
 * 1) The databook says to do %DWC3_DEPCMD_DEPSTARTCFG for every
 * %USB_REQ_SET_CONFIGURATION and %USB_REQ_SET_INTERFACE (8.1.5). This is
 * incorrect in the scenario of multiple interfaces.
 *
 * 2) The databook does not mention doing more %DWC3_DEPCMD_DEPXFERCFG for new
 * endpoint on alt setting (8.1.6).
 *
 * The following simplified method is used instead:
 *
 * All hardware endpoints can be assigned a transfer resource and this setting
 * will stay persistent until either a core reset or hibernation. So whenever we
 * do a %DWC3_DEPCMD_DEPSTARTCFG(0) we can go ahead and do
 * %DWC3_DEPCMD_DEPXFERCFG for every hardware endpoint as well. We are
 * guaranteed that there are as many transfer resources as endpoints.
 *
 * This function is called for each endpoint when it is being enabled but is
 * triggered only when called for EP0-out, which always happens first, and which
 * should only happen in one of the above conditions.
 */
static int dwc3_gadget_start_config(struct dwc3_ep *dep)
{
	struct dwc3_gadget_ep_cmd_params params;
	struct dwc3		*dwc;
	u32			cmd;
	int			i;
	int			ret;

	if (dep->number)
		return 0;

	memset(&params, 0x00, sizeof(params));
	cmd = DWC3_DEPCMD_DEPSTARTCFG;
	dwc = dep->dwc;

	ret = dwc3_send_gadget_ep_cmd(dep, cmd, &params);
	if (ret)
		return ret;

	for (i = 0; i < DWC3_ENDPOINTS_NUM; i++) {
		struct dwc3_ep *dep = dwc->eps[i];

		if (!dep)
			continue;

		ret = dwc3_gadget_set_xfer_resource(dep);
		if (ret)
			return ret;
	}

	return 0;
}

static int dwc3_gadget_set_ep_config(struct dwc3_ep *dep, unsigned int action)
{
	const struct usb_ss_ep_comp_descriptor *comp_desc;
	const struct usb_endpoint_descriptor *desc;
	struct dwc3_gadget_ep_cmd_params params;
	struct dwc3 *dwc = dep->dwc;

	comp_desc = dep->endpoint.comp_desc;
	desc = dep->endpoint.desc;

	memset(&params, 0x00, sizeof(params));

	params.param0 = DWC3_DEPCFG_EP_TYPE(usb_endpoint_type(desc))
		| DWC3_DEPCFG_MAX_PACKET_SIZE(usb_endpoint_maxp(desc));

	/* Burst size is only needed in SuperSpeed mode */
	if (dwc->gadget->speed >= USB_SPEED_SUPER) {
		u32 burst = dep->endpoint.maxburst;

		params.param0 |= DWC3_DEPCFG_BURST_SIZE(burst - 1);
	}

	params.param0 |= action;
	if (action == DWC3_DEPCFG_ACTION_RESTORE)
		params.param2 |= dep->saved_state;

	if (usb_endpoint_xfer_control(desc))
		params.param1 = DWC3_DEPCFG_XFER_COMPLETE_EN;

	if (dep->number <= 1 || usb_endpoint_xfer_isoc(desc))
		params.param1 |= DWC3_DEPCFG_XFER_NOT_READY_EN;

	if (usb_ss_max_streams(comp_desc) && usb_endpoint_xfer_bulk(desc)) {
		params.param1 |= DWC3_DEPCFG_STREAM_CAPABLE
			| DWC3_DEPCFG_XFER_COMPLETE_EN
			| DWC3_DEPCFG_STREAM_EVENT_EN;
		dep->stream_capable = true;
	}

	if (!usb_endpoint_xfer_control(desc))
		params.param1 |= DWC3_DEPCFG_XFER_IN_PROGRESS_EN;

	/*
	 * We are doing 1:1 mapping for endpoints, meaning
	 * Physical Endpoints 2 maps to Logical Endpoint 2 and
	 * so on. We consider the direction bit as part of the physical
	 * endpoint number. So USB endpoint 0x81 is 0x03.
	 */
	params.param1 |= DWC3_DEPCFG_EP_NUMBER(dep->number);

	/*
	 * We must use the lower 16 TX FIFOs even though
	 * HW might have more
	 */
	if (dep->direction)
		params.param0 |= DWC3_DEPCFG_FIFO_NUMBER(dep->number >> 1);

	if (desc->bInterval) {
		u8 bInterval_m1;

		/*
		 * Valid range for DEPCFG.bInterval_m1 is from 0 to 13.
		 *
		 * NOTE: The programming guide incorrectly stated bInterval_m1
		 * must be set to 0 when operating in fullspeed. Internally the
		 * controller does not have this limitation. See DWC_usb3x
		 * programming guide section 3.2.2.1.
		 */
		bInterval_m1 = min_t(u8, desc->bInterval - 1, 13);

		if (usb_endpoint_type(desc) == USB_ENDPOINT_XFER_INT &&
		    dwc->gadget->speed == USB_SPEED_FULL)
			dep->interval = desc->bInterval;
		else
			dep->interval = 1 << (desc->bInterval - 1);

		params.param1 |= DWC3_DEPCFG_BINTERVAL_M1(bInterval_m1);
	}

	return dwc3_send_gadget_ep_cmd(dep, DWC3_DEPCMD_SETEPCONFIG, &params);
}

void dwc3_stop_active_transfer(struct dwc3_ep *dep, bool force,
			       bool interrupt);

/**
 * dwc3_gadget_calc_tx_fifo_size - calculates the txfifo size value
 * @dwc: pointer to the DWC3 context
 * @mult: multiplier to be used when calculating the fifo_size
 *
 * Calculates the size value based on the equation below:
 *
 * DWC3 revision 280A and prior:
 * fifo_size = mult * (max_packet / mdwidth) + 1;
 *
 * DWC3 revision 290A and onwards:
 * fifo_size = mult * ((max_packet + mdwidth)/mdwidth + 1) + 1
 *
 * The max packet size is set to 1024, as the txfifo requirements mainly apply
 * to super speed USB use cases.  However, it is safe to overestimate the fifo
 * allocations for other scenarios, i.e. high speed USB.
 */
static int dwc3_gadget_calc_tx_fifo_size(struct dwc3 *dwc, int mult)
{
	int max_packet = 1024;
	int fifo_size;
	int mdwidth;

	mdwidth = dwc3_mdwidth(dwc);

	/* MDWIDTH is represented in bits, we need it in bytes */
	mdwidth >>= 3;

	if (DWC3_VER_IS_PRIOR(DWC3, 290A))
		fifo_size = mult * (max_packet / mdwidth) + 1;
	else
		fifo_size = mult * ((max_packet + mdwidth) / mdwidth) + 1;
	return fifo_size;
}

/**
 * dwc3_gadget_clear_tx_fifos - Clears txfifo allocation
 * @dwc: pointer to the DWC3 context
 *
 * Iterates through all the endpoint registers and clears the previous txfifo
 * allocations.
 */
void dwc3_gadget_clear_tx_fifos(struct dwc3 *dwc)
{
	struct dwc3_ep *dep;
	int fifo_depth;
	int size;
	int num;

	if (!dwc->do_fifo_resize)
		return;

	/* Read ep0IN related TXFIFO size */
	dep = dwc->eps[1];
	size = dwc3_readl(dwc->regs, DWC3_GTXFIFOSIZ(0));
	if (DWC3_IP_IS(DWC3))
		fifo_depth = DWC3_GTXFIFOSIZ_TXFDEP(size);
	else
		fifo_depth = DWC31_GTXFIFOSIZ_TXFDEP(size);

	dwc->last_fifo_depth = fifo_depth;
	/* Clear existing TXFIFO for all IN eps except ep0 */
	for (num = 3; num < min_t(int, dwc->num_eps, DWC3_ENDPOINTS_NUM);
	     num += 2) {
		dep = dwc->eps[num];
		/* Don't change TXFRAMNUM on usb31 version */
		size = DWC3_IP_IS(DWC3) ? 0 :
			dwc3_readl(dwc->regs, DWC3_GTXFIFOSIZ(num >> 1)) &
				   DWC31_GTXFIFOSIZ_TXFRAMNUM;

		dwc3_writel(dwc->regs, DWC3_GTXFIFOSIZ(num >> 1), size);
		dep->flags &= ~DWC3_EP_TXFIFO_RESIZED;
	}
	dwc->num_ep_resized = 0;
}

/*
 * dwc3_gadget_resize_tx_fifos - reallocate fifo spaces for current use-case
 * @dwc: pointer to our context structure
 *
 * This function will a best effort FIFO allocation in order
 * to improve FIFO usage and throughput, while still allowing
 * us to enable as many endpoints as possible.
 *
 * Keep in mind that this operation will be highly dependent
 * on the configured size for RAM1 - which contains TxFifo -,
 * the amount of endpoints enabled on coreConsultant tool, and
 * the width of the Master Bus.
 *
 * In general, FIFO depths are represented with the following equation:
 *
 * fifo_size = mult * ((max_packet + mdwidth)/mdwidth + 1) + 1
 *
 * In conjunction with dwc3_gadget_check_config(), this resizing logic will
 * ensure that all endpoints will have enough internal memory for one max
 * packet per endpoint.
 */
static int dwc3_gadget_resize_tx_fifos(struct dwc3_ep *dep)
{
	struct dwc3 *dwc = dep->dwc;
	int fifo_0_start;
	int ram1_depth;
	int fifo_size;
	int min_depth;
	int num_in_ep;
	int remaining;
	int num_fifos = 1;
	int fifo;
	int tmp;

	if (!dwc->do_fifo_resize)
		return 0;

	/* resize IN endpoints except ep0 */
	if (!usb_endpoint_dir_in(dep->endpoint.desc) || dep->number <= 1)
		return 0;

	/* bail if already resized */
	if (dep->flags & DWC3_EP_TXFIFO_RESIZED)
		return 0;

	ram1_depth = DWC3_RAM1_DEPTH(dwc->hwparams.hwparams7);

	if ((dep->endpoint.maxburst > 1 &&
	     usb_endpoint_xfer_bulk(dep->endpoint.desc)) ||
	    usb_endpoint_xfer_isoc(dep->endpoint.desc))
		num_fifos = 3;

	if (dep->endpoint.maxburst > 6 &&
	    (usb_endpoint_xfer_bulk(dep->endpoint.desc) ||
	     usb_endpoint_xfer_isoc(dep->endpoint.desc)) && DWC3_IP_IS(DWC31))
		num_fifos = dwc->tx_fifo_resize_max_num;

	/* FIFO size for a single buffer */
	fifo = dwc3_gadget_calc_tx_fifo_size(dwc, 1);

	/* Calculate the number of remaining EPs w/o any FIFO */
	num_in_ep = dwc->max_cfg_eps;
	num_in_ep -= dwc->num_ep_resized;

	/* Reserve at least one FIFO for the number of IN EPs */
	min_depth = num_in_ep * (fifo + 1);
	remaining = ram1_depth - min_depth - dwc->last_fifo_depth;
	remaining = max_t(int, 0, remaining);
	/*
	 * We've already reserved 1 FIFO per EP, so check what we can fit in
	 * addition to it.  If there is not enough remaining space, allocate
	 * all the remaining space to the EP.
	 */
	fifo_size = (num_fifos - 1) * fifo;
	if (remaining < fifo_size)
		fifo_size = remaining;

	fifo_size += fifo;
	/* Last increment according to the TX FIFO size equation */
	fifo_size++;

	/* Check if TXFIFOs start at non-zero addr */
	tmp = dwc3_readl(dwc->regs, DWC3_GTXFIFOSIZ(0));
	fifo_0_start = DWC3_GTXFIFOSIZ_TXFSTADDR(tmp);

	fifo_size |= (fifo_0_start + (dwc->last_fifo_depth << 16));
	if (DWC3_IP_IS(DWC3))
		dwc->last_fifo_depth += DWC3_GTXFIFOSIZ_TXFDEP(fifo_size);
	else
		dwc->last_fifo_depth += DWC31_GTXFIFOSIZ_TXFDEP(fifo_size);

	/* Check fifo size allocation doesn't exceed available RAM size. */
	if (dwc->last_fifo_depth >= ram1_depth) {
		dev_err(dwc->dev, "Fifosize(%d) > RAM size(%d) %s depth:%d\n",
			dwc->last_fifo_depth, ram1_depth,
			dep->endpoint.name, fifo_size);
		if (DWC3_IP_IS(DWC3))
			fifo_size = DWC3_GTXFIFOSIZ_TXFDEP(fifo_size);
		else
			fifo_size = DWC31_GTXFIFOSIZ_TXFDEP(fifo_size);

		dwc->last_fifo_depth -= fifo_size;
		return -ENOMEM;
	}

	dwc3_writel(dwc->regs, DWC3_GTXFIFOSIZ(dep->number >> 1), fifo_size);
	dep->flags |= DWC3_EP_TXFIFO_RESIZED;
	dwc->num_ep_resized++;

	return 0;
}

/**
 * __dwc3_gadget_ep_enable - initializes a hw endpoint
 * @dep: endpoint to be initialized
 * @action: one of INIT, MODIFY or RESTORE
 *
 * Caller should take care of locking. Execute all necessary commands to
 * initialize a HW endpoint so it can be used by a gadget driver.
 */
int __dwc3_gadget_ep_enable(struct dwc3_ep *dep, unsigned int action)
{
	const struct usb_endpoint_descriptor *desc = dep->endpoint.desc;
	struct dwc3		*dwc = dep->dwc;

	u32			reg;
	int			ret;

	if (!(dep->flags & DWC3_EP_ENABLED) || dwc->is_hibernated) {
		ret = dwc3_gadget_resize_tx_fifos(dep);
		if (ret)
			return ret;

		ret = dwc3_gadget_start_config(dep);
		if (ret)
			return ret;
	}

	ret = dwc3_gadget_set_ep_config(dep, action);
	if (ret)
		return ret;

	if (!(dep->flags & DWC3_EP_ENABLED) || dwc->is_hibernated) {
		struct dwc3_trb	*trb_st_hw;
		struct dwc3_trb	*trb_link;

		dep->type = usb_endpoint_type(desc);
		dep->flags |= DWC3_EP_ENABLED;

		reg = dwc3_readl(dwc->regs, DWC3_DALEPENA);
		reg |= DWC3_DALEPENA_EP(dep->number);
		dwc3_writel(dwc->regs, DWC3_DALEPENA, reg);

		dep->trb_dequeue = 0;
		dep->trb_enqueue = 0;

		if (usb_endpoint_xfer_control(desc))
			goto out;

		/* Initialize the TRB ring */
		memset(dep->trb_pool, 0,
		       sizeof(struct dwc3_trb) * DWC3_TRB_NUM);

		if (!dwc->is_hibernated) {
			/* Initialize the TRB ring */
			dep->trb_dequeue = 0;
			dep->trb_enqueue = 0;
			memset(dep->trb_pool, 0,
			       sizeof(struct dwc3_trb) * DWC3_TRB_NUM);
		}

		/* Link TRB. The HWO bit is never reset */
		trb_st_hw = &dep->trb_pool[0];

		trb_link = &dep->trb_pool[DWC3_TRB_NUM - 1];
		trb_link->bpl = lower_32_bits(dwc3_trb_dma_offset(dep, trb_st_hw));
		trb_link->bph = upper_32_bits(dwc3_trb_dma_offset(dep, trb_st_hw));
		trb_link->ctrl |= DWC3_TRBCTL_LINK_TRB;
		trb_link->ctrl |= DWC3_TRB_CTRL_HWO;
	}

	/*
	 * Issue StartTransfer here with no-op TRB so we can always rely on No
	 * Response Update Transfer command.
	 */
	if ((usb_endpoint_xfer_bulk(desc) || usb_endpoint_xfer_int(desc)) &&
	     !dwc->is_hibernated) {
		struct dwc3_gadget_ep_cmd_params params;
		struct dwc3_trb	*trb;
		dma_addr_t trb_dma;
		u32 cmd;

		memset(&params, 0, sizeof(params));
		trb = &dep->trb_pool[0];
		trb_dma = dwc3_trb_dma_offset(dep, trb);

		params.param0 = upper_32_bits(trb_dma);
		params.param1 = lower_32_bits(trb_dma);

		cmd = DWC3_DEPCMD_STARTTRANSFER;

		ret = dwc3_send_gadget_ep_cmd(dep, cmd, &params);
		if (ret < 0)
			return ret;

		if (dep->stream_capable) {
			/*
			 * For streams, at start, there maybe a race where the
			 * host primes the endpoint before the function driver
			 * queues a request to initiate a stream. In that case,
			 * the controller will not see the prime to generate the
			 * ERDY and start stream. To workaround this, issue a
			 * no-op TRB as normal, but end it immediately. As a
			 * result, when the function driver queues the request,
			 * the next START_TRANSFER command will cause the
			 * controller to generate an ERDY to initiate the
			 * stream.
			 */
			dwc3_stop_active_transfer(dep, true, true);

			/*
			 * All stream eps will reinitiate stream on NoStream
			 * rejection until we can determine that the host can
			 * prime after the first transfer.
			 *
			 * However, if the controller is capable of
			 * TXF_FLUSH_BYPASS, then IN direction endpoints will
			 * automatically restart the stream without the driver
			 * initiation.
			 */
			if (!dep->direction ||
			    !(dwc->hwparams.hwparams9 &
			      DWC3_GHWPARAMS9_DEV_TXF_FLUSH_BYPASS))
				dep->flags |= DWC3_EP_FORCE_RESTART_STREAM;
		}
	}

out:
	trace_dwc3_gadget_ep_enable(dep);

	return 0;
}

void dwc3_remove_requests(struct dwc3 *dwc, struct dwc3_ep *dep, int status)
{
	struct dwc3_request		*req;

	dwc3_stop_active_transfer(dep, true, false);

	/* If endxfer is delayed, avoid unmapping requests */
	if (dep->flags & DWC3_EP_DELAY_STOP)
		return;

	/* - giveback all requests to gadget driver */
	while (!list_empty(&dep->started_list)) {
		req = next_request(&dep->started_list);

		dwc3_gadget_giveback(dep, req, status);
	}

	while (!list_empty(&dep->pending_list)) {
		req = next_request(&dep->pending_list);

		dwc3_gadget_giveback(dep, req, status);
	}

	while (!list_empty(&dep->cancelled_list)) {
		req = next_request(&dep->cancelled_list);

		dwc3_gadget_giveback(dep, req, status);
	}
}

/**
 * __dwc3_gadget_ep_disable - disables a hw endpoint
 * @dep: the endpoint to disable
 *
 * This function undoes what __dwc3_gadget_ep_enable did and also removes
 * requests which are currently being processed by the hardware and those which
 * are not yet scheduled.
 *
 * Caller should take care of locking.
 */
int __dwc3_gadget_ep_disable(struct dwc3_ep *dep)
{
	struct dwc3		*dwc = dep->dwc;
	u32			reg;
	u32			mask;

	trace_dwc3_gadget_ep_disable(dep);

	/* make sure HW endpoint isn't stalled */
	if (dep->flags & DWC3_EP_STALL)
		__dwc3_gadget_ep_set_halt(dep, 0, false);

	reg = dwc3_readl(dwc->regs, DWC3_DALEPENA);
	reg &= ~DWC3_DALEPENA_EP(dep->number);
	dwc3_writel(dwc->regs, DWC3_DALEPENA, reg);

	dwc3_remove_requests(dwc, dep, -ESHUTDOWN);

	dep->stream_capable = false;
	dep->type = 0;
	mask = DWC3_EP_TXFIFO_RESIZED;
	/*
	 * dwc3_remove_requests() can exit early if DWC3 EP delayed stop is
	 * set.  Do not clear DEP flags, so that the end transfer command will
	 * be reattempted during the next SETUP stage.
	 */
	if (dep->flags & DWC3_EP_DELAY_STOP)
		mask |= (DWC3_EP_DELAY_STOP | DWC3_EP_TRANSFER_STARTED);
	dep->flags &= mask;

	/* Clear out the ep descriptors for non-ep0 */
	if (dep->number > 1) {
		dep->endpoint.comp_desc = NULL;
		dep->endpoint.desc = NULL;
	}

	return 0;
}

/* -------------------------------------------------------------------------- */

static int dwc3_gadget_ep0_enable(struct usb_ep *ep,
		const struct usb_endpoint_descriptor *desc)
{
	return -EINVAL;
}

static int dwc3_gadget_ep0_disable(struct usb_ep *ep)
{
	return -EINVAL;
}

/* -------------------------------------------------------------------------- */

static int dwc3_gadget_ep_enable(struct usb_ep *ep,
		const struct usb_endpoint_descriptor *desc)
{
	struct dwc3_ep			*dep;
	struct dwc3			*dwc;
	unsigned long			flags;
	int				ret;

	if (!ep || !desc || desc->bDescriptorType != USB_DT_ENDPOINT) {
		pr_debug("dwc3: invalid parameters\n");
		return -EINVAL;
	}

	if (!desc->wMaxPacketSize) {
		pr_debug("dwc3: missing wMaxPacketSize\n");
		return -EINVAL;
	}

	dep = to_dwc3_ep(ep);
	dwc = dep->dwc;

	if (dev_WARN_ONCE(dwc->dev, dep->flags & DWC3_EP_ENABLED,
					"%s is already enabled\n",
					dep->name))
		return 0;

	spin_lock_irqsave(&dwc->lock, flags);
	ret = __dwc3_gadget_ep_enable(dep, DWC3_DEPCFG_ACTION_INIT);
	spin_unlock_irqrestore(&dwc->lock, flags);

	return ret;
}

static int dwc3_gadget_ep_disable(struct usb_ep *ep)
{
	struct dwc3_ep			*dep;
	struct dwc3			*dwc;
	unsigned long			flags;
	int				ret;

	if (!ep) {
		pr_debug("dwc3: invalid parameters\n");
		return -EINVAL;
	}

	dep = to_dwc3_ep(ep);
	dwc = dep->dwc;

	if (dev_WARN_ONCE(dwc->dev, !(dep->flags & DWC3_EP_ENABLED),
					"%s is already disabled\n",
					dep->name))
		return 0;

	spin_lock_irqsave(&dwc->lock, flags);
	ret = __dwc3_gadget_ep_disable(dep);
	spin_unlock_irqrestore(&dwc->lock, flags);

	return ret;
}

static struct usb_request *dwc3_gadget_ep_alloc_request(struct usb_ep *ep,
		gfp_t gfp_flags)
{
	struct dwc3_request		*req;
	struct dwc3_ep			*dep = to_dwc3_ep(ep);

	req = kzalloc(sizeof(*req), gfp_flags);
	if (!req)
		return NULL;

	req->direction	= dep->direction;
	req->epnum	= dep->number;
	req->dep	= dep;
	req->status	= DWC3_REQUEST_STATUS_UNKNOWN;

	trace_dwc3_alloc_request(req);

	return &req->request;
}

static void dwc3_gadget_ep_free_request(struct usb_ep *ep,
		struct usb_request *request)
{
	struct dwc3_request		*req = to_dwc3_request(request);

	trace_dwc3_free_request(req);
	kfree(req);
}

/**
 * dwc3_ep_prev_trb - returns the previous TRB in the ring
 * @dep: The endpoint with the TRB ring
 * @index: The index of the current TRB in the ring
 *
 * Returns the TRB prior to the one pointed to by the index. If the
 * index is 0, we will wrap backwards, skip the link TRB, and return
 * the one just before that.
 */
static struct dwc3_trb *dwc3_ep_prev_trb(struct dwc3_ep *dep, u8 index)
{
	u8 tmp = index;

	if (!tmp)
		tmp = DWC3_TRB_NUM - 1;

	return &dep->trb_pool[tmp - 1];
}

static u32 dwc3_calc_trbs_left(struct dwc3_ep *dep)
{
	u8			trbs_left;

	/*
	 * If the enqueue & dequeue are equal then the TRB ring is either full
	 * or empty. It's considered full when there are DWC3_TRB_NUM-1 of TRBs
	 * pending to be processed by the driver.
	 */
	if (dep->trb_enqueue == dep->trb_dequeue) {
		/*
		 * If there is any request remained in the started_list at
		 * this point, that means there is no TRB available.
		 */
		if (!list_empty(&dep->started_list))
			return 0;

		return DWC3_TRB_NUM - 1;
	}

	trbs_left = dep->trb_dequeue - dep->trb_enqueue;
	trbs_left &= (DWC3_TRB_NUM - 1);

	if (dep->trb_dequeue < dep->trb_enqueue)
		trbs_left--;

	return trbs_left;
}

/**
 * dwc3_prepare_one_trb - setup one TRB from one request
 * @dep: endpoint for which this request is prepared
 * @req: dwc3_request pointer
 * @trb_length: buffer size of the TRB
 * @chain: should this TRB be chained to the next?
 * @node: only for isochronous endpoints. First TRB needs different type.
 * @use_bounce_buffer: set to use bounce buffer
 * @must_interrupt: set to interrupt on TRB completion
 */
static void dwc3_prepare_one_trb(struct dwc3_ep *dep,
		struct dwc3_request *req, unsigned int trb_length,
		unsigned int chain, unsigned int node, bool use_bounce_buffer,
		bool must_interrupt)
{
	struct dwc3_trb		*trb;
	dma_addr_t		dma;
	unsigned int		stream_id = req->request.stream_id;
	unsigned int		short_not_ok = req->request.short_not_ok;
	unsigned int		no_interrupt = req->request.no_interrupt;
	unsigned int		is_last = req->request.is_last;
	struct dwc3		*dwc = dep->dwc;
	struct usb_gadget	*gadget = dwc->gadget;
	enum usb_device_speed	speed = gadget->speed;

	if (use_bounce_buffer)
		dma = dep->dwc->bounce_addr;
	else if (req->request.num_sgs > 0)
		dma = sg_dma_address(req->start_sg);
	else
		dma = req->request.dma;

	trb = &dep->trb_pool[dep->trb_enqueue];

	if (!req->trb) {
		dwc3_gadget_move_started_request(req);
		req->trb = trb;
		req->trb_dma = dwc3_trb_dma_offset(dep, trb);
	}

	req->num_trbs++;

	trb->size = DWC3_TRB_SIZE_LENGTH(trb_length);
	trb->bpl = lower_32_bits(dma);
	trb->bph = upper_32_bits(dma);

	switch (usb_endpoint_type(dep->endpoint.desc)) {
	case USB_ENDPOINT_XFER_CONTROL:
		trb->ctrl = DWC3_TRBCTL_CONTROL_SETUP;
		break;

	case USB_ENDPOINT_XFER_ISOC:
		if (!node) {
			trb->ctrl = DWC3_TRBCTL_ISOCHRONOUS_FIRST;

			/*
			 * USB Specification 2.0 Section 5.9.2 states that: "If
			 * there is only a single transaction in the microframe,
			 * only a DATA0 data packet PID is used.  If there are
			 * two transactions per microframe, DATA1 is used for
			 * the first transaction data packet and DATA0 is used
			 * for the second transaction data packet.  If there are
			 * three transactions per microframe, DATA2 is used for
			 * the first transaction data packet, DATA1 is used for
			 * the second, and DATA0 is used for the third."
			 *
			 * IOW, we should satisfy the following cases:
			 *
			 * 1) length <= maxpacket
			 *	- DATA0
			 *
			 * 2) maxpacket < length <= (2 * maxpacket)
			 *	- DATA1, DATA0
			 *
			 * 3) (2 * maxpacket) < length <= (3 * maxpacket)
			 *	- DATA2, DATA1, DATA0
			 */
			if (speed == USB_SPEED_HIGH) {
				struct usb_ep *ep = &dep->endpoint;
				unsigned int mult = 2;
				unsigned int maxp = usb_endpoint_maxp(ep->desc);

				if (req->request.length <= (2 * maxp))
					mult--;

				if (req->request.length <= maxp)
					mult--;

				trb->size |= DWC3_TRB_SIZE_PCM1(mult);
			}
		} else {
			trb->ctrl = DWC3_TRBCTL_ISOCHRONOUS;
		}

		if (!no_interrupt && !chain)
			trb->ctrl |= DWC3_TRB_CTRL_ISP_IMI;
		break;

	case USB_ENDPOINT_XFER_BULK:
	case USB_ENDPOINT_XFER_INT:
		trb->ctrl = DWC3_TRBCTL_NORMAL;
		break;
	default:
		/*
		 * This is only possible with faulty memory because we
		 * checked it already :)
		 */
		dev_WARN(dwc->dev, "Unknown endpoint type %d\n",
				usb_endpoint_type(dep->endpoint.desc));
	}

	/*
	 * Enable Continue on Short Packet
	 * when endpoint is not a stream capable
	 */
	if (usb_endpoint_dir_out(dep->endpoint.desc)) {
		if (!dep->stream_capable)
			trb->ctrl |= DWC3_TRB_CTRL_CSP;

		if (short_not_ok)
			trb->ctrl |= DWC3_TRB_CTRL_ISP_IMI;
	}

	/* All TRBs setup for MST must set CSP=1 when LST=0 */
	if (dep->stream_capable && DWC3_MST_CAPABLE(&dwc->hwparams))
		trb->ctrl |= DWC3_TRB_CTRL_CSP;

	if ((!no_interrupt && !chain) || must_interrupt)
		trb->ctrl |= DWC3_TRB_CTRL_IOC;

	if (chain)
		trb->ctrl |= DWC3_TRB_CTRL_CHN;
	else if (dep->stream_capable && is_last &&
		 !DWC3_MST_CAPABLE(&dwc->hwparams))
		trb->ctrl |= DWC3_TRB_CTRL_LST;

	if (usb_endpoint_xfer_bulk(dep->endpoint.desc) && dep->stream_capable)
		trb->ctrl |= DWC3_TRB_CTRL_SID_SOFN(stream_id);

	/*
	 * As per data book 4.2.3.2TRB Control Bit Rules section
	 *
	 * The controller autonomously checks the HWO field of a TRB to determine if the
	 * entire TRB is valid. Therefore, software must ensure that the rest of the TRB
	 * is valid before setting the HWO field to '1'. In most systems, this means that
	 * software must update the fourth DWORD of a TRB last.
	 *
	 * However there is a possibility of CPU re-ordering here which can cause
	 * controller to observe the HWO bit set prematurely.
	 * Add a write memory barrier to prevent CPU re-ordering.
	 */
	wmb();
	trb->ctrl |= DWC3_TRB_CTRL_HWO;

	dwc3_ep_inc_enq(dep);

	trace_dwc3_prepare_trb(dep, trb);
}

static bool dwc3_needs_extra_trb(struct dwc3_ep *dep, struct dwc3_request *req)
{
	unsigned int maxp = usb_endpoint_maxp(dep->endpoint.desc);
	unsigned int rem = req->request.length % maxp;

	if ((req->request.length && req->request.zero && !rem &&
			!usb_endpoint_xfer_isoc(dep->endpoint.desc)) ||
			(!req->direction && rem))
		return true;

	return false;
}

/**
 * dwc3_prepare_last_sg - prepare TRBs for the last SG entry
 * @dep: The endpoint that the request belongs to
 * @req: The request to prepare
 * @entry_length: The last SG entry size
 * @node: Indicates whether this is not the first entry (for isoc only)
 *
 * Return the number of TRBs prepared.
 */
static int dwc3_prepare_last_sg(struct dwc3_ep *dep,
		struct dwc3_request *req, unsigned int entry_length,
		unsigned int node)
{
	unsigned int maxp = usb_endpoint_maxp(dep->endpoint.desc);
	unsigned int rem = req->request.length % maxp;
	unsigned int num_trbs = 1;

	if (dwc3_needs_extra_trb(dep, req))
		num_trbs++;

	if (dwc3_calc_trbs_left(dep) < num_trbs)
		return 0;

	req->needs_extra_trb = num_trbs > 1;

	/* Prepare a normal TRB */
	if (req->direction || req->request.length)
		dwc3_prepare_one_trb(dep, req, entry_length,
				req->needs_extra_trb, node, false, false);

	/* Prepare extra TRBs for ZLP and MPS OUT transfer alignment */
	if ((!req->direction && !req->request.length) || req->needs_extra_trb)
		dwc3_prepare_one_trb(dep, req,
				req->direction ? 0 : maxp - rem,
				false, 1, true, false);

	return num_trbs;
}

static int dwc3_prepare_trbs_sg(struct dwc3_ep *dep,
		struct dwc3_request *req)
{
	struct scatterlist *sg = req->start_sg;
	struct scatterlist *s;
	int		i;
	unsigned int length = req->request.length;
	unsigned int remaining = req->request.num_mapped_sgs
		- req->num_queued_sgs;
	unsigned int num_trbs = req->num_trbs;
	bool needs_extra_trb = dwc3_needs_extra_trb(dep, req);

	/*
	 * If we resume preparing the request, then get the remaining length of
	 * the request and resume where we left off.
	 */
	for_each_sg(req->request.sg, s, req->num_queued_sgs, i)
		length -= sg_dma_len(s);

	for_each_sg(sg, s, remaining, i) {
		unsigned int num_trbs_left = dwc3_calc_trbs_left(dep);
		unsigned int trb_length;
		bool must_interrupt = false;
		bool last_sg = false;

		trb_length = min_t(unsigned int, length, sg_dma_len(s));

		length -= trb_length;

		/*
		 * IOMMU driver is coalescing the list of sgs which shares a
		 * page boundary into one and giving it to USB driver. With
		 * this the number of sgs mapped is not equal to the number of
		 * sgs passed. So mark the chain bit to false if it isthe last
		 * mapped sg.
		 */
		if ((i == remaining - 1) || !length)
			last_sg = true;

		if (!num_trbs_left)
			break;

		if (last_sg) {
			if (!dwc3_prepare_last_sg(dep, req, trb_length, i))
				break;
		} else {
			/*
			 * Look ahead to check if we have enough TRBs for the
			 * next SG entry. If not, set interrupt on this TRB to
			 * resume preparing the next SG entry when more TRBs are
			 * free.
			 */
			if (num_trbs_left == 1 || (needs_extra_trb &&
					num_trbs_left <= 2 &&
					sg_dma_len(sg_next(s)) >= length)) {
				struct dwc3_request *r;

				/* Check if previous requests already set IOC */
				list_for_each_entry(r, &dep->started_list, list) {
					if (r != req && !r->request.no_interrupt)
						break;

					if (r == req)
						must_interrupt = true;
				}
			}

			dwc3_prepare_one_trb(dep, req, trb_length, 1, i, false,
					must_interrupt);
		}

		/*
		 * There can be a situation where all sgs in sglist are not
		 * queued because of insufficient trb number. To handle this
		 * case, update start_sg to next sg to be queued, so that
		 * we have free trbs we can continue queuing from where we
		 * previously stopped
		 */
		if (!last_sg)
			req->start_sg = sg_next(s);

		req->num_queued_sgs++;
		req->num_pending_sgs--;

		/*
		 * The number of pending SG entries may not correspond to the
		 * number of mapped SG entries. If all the data are queued, then
		 * don't include unused SG entries.
		 */
		if (length == 0) {
			req->num_pending_sgs = 0;
			break;
		}

		if (must_interrupt)
			break;
	}

	return req->num_trbs - num_trbs;
}

static int dwc3_prepare_trbs_linear(struct dwc3_ep *dep,
		struct dwc3_request *req)
{
	return dwc3_prepare_last_sg(dep, req, req->request.length, 0);
}

/*
 * dwc3_prepare_trbs - setup TRBs from requests
 * @dep: endpoint for which requests are being prepared
 *
 * The function goes through the requests list and sets up TRBs for the
 * transfers. The function returns once there are no more TRBs available or
 * it runs out of requests.
 *
 * Returns the number of TRBs prepared or negative errno.
 */
static int dwc3_prepare_trbs(struct dwc3_ep *dep)
{
	struct dwc3_request	*req, *n;
	int			ret = 0;

	BUILD_BUG_ON_NOT_POWER_OF_2(DWC3_TRB_NUM);

	/*
	 * We can get in a situation where there's a request in the started list
	 * but there weren't enough TRBs to fully kick it in the first time
	 * around, so it has been waiting for more TRBs to be freed up.
	 *
	 * In that case, we should check if we have a request with pending_sgs
	 * in the started list and prepare TRBs for that request first,
	 * otherwise we will prepare TRBs completely out of order and that will
	 * break things.
	 */
	list_for_each_entry(req, &dep->started_list, list) {
		if (req->num_pending_sgs > 0) {
			ret = dwc3_prepare_trbs_sg(dep, req);
			if (!ret || req->num_pending_sgs)
				return ret;
		}

		if (!dwc3_calc_trbs_left(dep))
			return ret;

		/*
		 * Don't prepare beyond a transfer. In DWC_usb32, its transfer
		 * burst capability may try to read and use TRBs beyond the
		 * active transfer instead of stopping.
		 */
		if (dep->stream_capable && req->request.is_last &&
		    !DWC3_MST_CAPABLE(&dep->dwc->hwparams))
			return ret;
	}

	list_for_each_entry_safe(req, n, &dep->pending_list, list) {
		struct dwc3	*dwc = dep->dwc;

		ret = usb_gadget_map_request_by_dev(dwc->sysdev, &req->request,
						    dep->direction);
		if (ret)
			return ret;

		req->sg			= req->request.sg;
		req->start_sg		= req->sg;
		req->num_queued_sgs	= 0;
		req->num_pending_sgs	= req->request.num_mapped_sgs;

		if (req->num_pending_sgs > 0) {
			ret = dwc3_prepare_trbs_sg(dep, req);
			if (req->num_pending_sgs)
				return ret;
		} else {
			ret = dwc3_prepare_trbs_linear(dep, req);
		}

		if (!ret || !dwc3_calc_trbs_left(dep))
			return ret;

		/*
		 * Don't prepare beyond a transfer. In DWC_usb32, its transfer
		 * burst capability may try to read and use TRBs beyond the
		 * active transfer instead of stopping.
		 */
		if (dep->stream_capable && req->request.is_last &&
		    !DWC3_MST_CAPABLE(&dwc->hwparams))
			return ret;
	}

	return ret;
}

static void dwc3_gadget_ep_cleanup_cancelled_requests(struct dwc3_ep *dep);

int __dwc3_gadget_kick_transfer(struct dwc3_ep *dep)
{
	struct dwc3_gadget_ep_cmd_params params;
	struct dwc3_request		*req;
	int				starting;
	int				ret;
	u32				cmd;

	/*
	 * Note that it's normal to have no new TRBs prepared (i.e. ret == 0).
	 * This happens when we need to stop and restart a transfer such as in
	 * the case of reinitiating a stream or retrying an isoc transfer.
	 */
	ret = dwc3_prepare_trbs(dep);
	if (ret < 0)
		return ret;

	starting = !(dep->flags & DWC3_EP_TRANSFER_STARTED);

	/*
	 * If there's no new TRB prepared and we don't need to restart a
	 * transfer, there's no need to update the transfer.
	 */
	if (!ret && !starting)
		return ret;

	req = next_request(&dep->started_list);
	if (!req) {
		dep->flags |= DWC3_EP_PENDING_REQUEST;
		return 0;
	}

	memset(&params, 0, sizeof(params));

	if (starting) {
		params.param0 = upper_32_bits(req->trb_dma);
		params.param1 = lower_32_bits(req->trb_dma);
		cmd = DWC3_DEPCMD_STARTTRANSFER;

		if (dep->stream_capable)
			cmd |= DWC3_DEPCMD_PARAM(req->request.stream_id);

		if (usb_endpoint_xfer_isoc(dep->endpoint.desc))
			cmd |= DWC3_DEPCMD_PARAM(dep->frame_number);
	} else {
		cmd = DWC3_DEPCMD_UPDATETRANSFER |
			DWC3_DEPCMD_PARAM(dep->resource_index);
	}

	ret = dwc3_send_gadget_ep_cmd(dep, cmd, &params);
	if (ret < 0) {
		struct dwc3_request *tmp;

		if (ret == -EAGAIN)
			return ret;

		dwc3_stop_active_transfer(dep, true, true);

		list_for_each_entry_safe(req, tmp, &dep->started_list, list)
			dwc3_gadget_move_cancelled_request(req, DWC3_REQUEST_STATUS_DEQUEUED);

		/* If ep isn't started, then there's no end transfer pending */
		if (!(dep->flags & DWC3_EP_END_TRANSFER_PENDING))
			dwc3_gadget_ep_cleanup_cancelled_requests(dep);

		return ret;
	}

	if (dep->stream_capable && req->request.is_last &&
	    !DWC3_MST_CAPABLE(&dep->dwc->hwparams))
		dep->flags |= DWC3_EP_WAIT_TRANSFER_COMPLETE;

	return 0;
}

static int __dwc3_gadget_get_frame(struct dwc3 *dwc)
{
	u32			reg;

	reg = dwc3_readl(dwc->regs, DWC3_DSTS);
	return DWC3_DSTS_SOFFN(reg);
}

/**
 * __dwc3_stop_active_transfer - stop the current active transfer
 * @dep: isoc endpoint
 * @force: set forcerm bit in the command
 * @interrupt: command complete interrupt after End Transfer command
 *
 * When setting force, the ForceRM bit will be set. In that case
 * the controller won't update the TRB progress on command
 * completion. It also won't clear the HWO bit in the TRB.
 * The command will also not complete immediately in that case.
 */
static int __dwc3_stop_active_transfer(struct dwc3_ep *dep, bool force, bool interrupt)
{
	struct dwc3 *dwc = dep->dwc;
	struct dwc3_gadget_ep_cmd_params params;
	u32 cmd;
	int ret;

	cmd = DWC3_DEPCMD_ENDTRANSFER;
	cmd |= force ? DWC3_DEPCMD_HIPRI_FORCERM : 0;
	cmd |= interrupt ? DWC3_DEPCMD_CMDIOC : 0;
	cmd |= DWC3_DEPCMD_PARAM(dep->resource_index);
	memset(&params, 0, sizeof(params));
	ret = dwc3_send_gadget_ep_cmd(dep, cmd, &params);
	/*
	 * If the End Transfer command was timed out while the device is
	 * not in SETUP phase, it's possible that an incoming Setup packet
	 * may prevent the command's completion. Let's retry when the
	 * ep0state returns to EP0_SETUP_PHASE.
	 */
	if (ret == -ETIMEDOUT && dep->dwc->ep0state != EP0_SETUP_PHASE) {
		dep->flags |= DWC3_EP_DELAY_STOP;
		return 0;
	}
	WARN_ON_ONCE(ret);
<<<<<<< HEAD

	/*
	 * when transfer is stopped with force rm bit false, it can be
	 * restarted by passing resource_index in params; don't loose it
	 */
	if (force)
		dep->resource_index = 0;
=======
>>>>>>> 08485d4c

	/*
	 * when transfer is stopped with force rm bit false, it can be
	 * restarted by passing resource_index in params; don't loose it
	 */
	if (force)
		dep->resource_index = 0;

	if (!interrupt) {
		if (!DWC3_IP_IS(DWC3) || DWC3_VER_IS_PRIOR(DWC3, 310A))
			mdelay(1);
		dep->flags &= ~DWC3_EP_TRANSFER_STARTED;
	} else if (!ret) {
		dep->flags |= DWC3_EP_END_TRANSFER_PENDING;
	}

	dep->flags &= ~DWC3_EP_DELAY_STOP;
	return ret;
}

/**
 * dwc3_gadget_start_isoc_quirk - workaround invalid frame number
 * @dep: isoc endpoint
 *
 * This function tests for the correct combination of BIT[15:14] from the 16-bit
 * microframe number reported by the XferNotReady event for the future frame
 * number to start the isoc transfer.
 *
 * In DWC_usb31 version 1.70a-ea06 and prior, for highspeed and fullspeed
 * isochronous IN, BIT[15:14] of the 16-bit microframe number reported by the
 * XferNotReady event are invalid. The driver uses this number to schedule the
 * isochronous transfer and passes it to the START TRANSFER command. Because
 * this number is invalid, the command may fail. If BIT[15:14] matches the
 * internal 16-bit microframe, the START TRANSFER command will pass and the
 * transfer will start at the scheduled time, if it is off by 1, the command
 * will still pass, but the transfer will start 2 seconds in the future. For all
 * other conditions, the START TRANSFER command will fail with bus-expiry.
 *
 * In order to workaround this issue, we can test for the correct combination of
 * BIT[15:14] by sending START TRANSFER commands with different values of
 * BIT[15:14]: 'b00, 'b01, 'b10, and 'b11. Each combination is 2^14 uframe apart
 * (or 2 seconds). 4 seconds into the future will result in a bus-expiry status.
 * As the result, within the 4 possible combinations for BIT[15:14], there will
 * be 2 successful and 2 failure START COMMAND status. One of the 2 successful
 * command status will result in a 2-second delay start. The smaller BIT[15:14]
 * value is the correct combination.
 *
 * Since there are only 4 outcomes and the results are ordered, we can simply
 * test 2 START TRANSFER commands with BIT[15:14] combinations 'b00 and 'b01 to
 * deduce the smaller successful combination.
 *
 * Let test0 = test status for combination 'b00 and test1 = test status for 'b01
 * of BIT[15:14]. The correct combination is as follow:
 *
 * if test0 fails and test1 passes, BIT[15:14] is 'b01
 * if test0 fails and test1 fails, BIT[15:14] is 'b10
 * if test0 passes and test1 fails, BIT[15:14] is 'b11
 * if test0 passes and test1 passes, BIT[15:14] is 'b00
 *
 * Synopsys STAR 9001202023: Wrong microframe number for isochronous IN
 * endpoints.
 */
static int dwc3_gadget_start_isoc_quirk(struct dwc3_ep *dep)
{
	int cmd_status = 0;
	bool test0;
	bool test1;

	while (dep->combo_num < 2) {
		struct dwc3_gadget_ep_cmd_params params;
		u32 test_frame_number;
		u32 cmd;

		/*
		 * Check if we can start isoc transfer on the next interval or
		 * 4 uframes in the future with BIT[15:14] as dep->combo_num
		 */
		test_frame_number = dep->frame_number & DWC3_FRNUMBER_MASK;
		test_frame_number |= dep->combo_num << 14;
		test_frame_number += max_t(u32, 4, dep->interval);

		params.param0 = upper_32_bits(dep->dwc->bounce_addr);
		params.param1 = lower_32_bits(dep->dwc->bounce_addr);

		cmd = DWC3_DEPCMD_STARTTRANSFER;
		cmd |= DWC3_DEPCMD_PARAM(test_frame_number);
		cmd_status = dwc3_send_gadget_ep_cmd(dep, cmd, &params);

		/* Redo if some other failure beside bus-expiry is received */
		if (cmd_status && cmd_status != -EAGAIN) {
			dep->start_cmd_status = 0;
			dep->combo_num = 0;
			return 0;
		}

		/* Store the first test status */
		if (dep->combo_num == 0)
			dep->start_cmd_status = cmd_status;

		dep->combo_num++;

		/*
		 * End the transfer if the START_TRANSFER command is successful
		 * to wait for the next XferNotReady to test the command again
		 */
		if (cmd_status == 0) {
			dwc3_stop_active_transfer(dep, true, true);
			return 0;
		}
	}

	/* test0 and test1 are both completed at this point */
	test0 = (dep->start_cmd_status == 0);
	test1 = (cmd_status == 0);

	if (!test0 && test1)
		dep->combo_num = 1;
	else if (!test0 && !test1)
		dep->combo_num = 2;
	else if (test0 && !test1)
		dep->combo_num = 3;
	else if (test0 && test1)
		dep->combo_num = 0;

	dep->frame_number &= DWC3_FRNUMBER_MASK;
	dep->frame_number |= dep->combo_num << 14;
	dep->frame_number += max_t(u32, 4, dep->interval);

	/* Reinitialize test variables */
	dep->start_cmd_status = 0;
	dep->combo_num = 0;

	return __dwc3_gadget_kick_transfer(dep);
}

static int __dwc3_gadget_start_isoc(struct dwc3_ep *dep)
{
	const struct usb_endpoint_descriptor *desc = dep->endpoint.desc;
	struct dwc3 *dwc = dep->dwc;
	int ret;
	int i;

	if (list_empty(&dep->pending_list) &&
	    list_empty(&dep->started_list)) {
		dep->flags |= DWC3_EP_PENDING_REQUEST;
		return -EAGAIN;
	}

	if (!dwc->dis_start_transfer_quirk &&
	    (DWC3_VER_IS_PRIOR(DWC31, 170A) ||
	     DWC3_VER_TYPE_IS_WITHIN(DWC31, 170A, EA01, EA06))) {
		if (dwc->gadget->speed <= USB_SPEED_HIGH && dep->direction)
			return dwc3_gadget_start_isoc_quirk(dep);
	}

	if (desc->bInterval <= 14 &&
	    dwc->gadget->speed >= USB_SPEED_HIGH) {
		u32 frame = __dwc3_gadget_get_frame(dwc);
		bool rollover = frame <
				(dep->frame_number & DWC3_FRNUMBER_MASK);

		/*
		 * frame_number is set from XferNotReady and may be already
		 * out of date. DSTS only provides the lower 14 bit of the
		 * current frame number. So add the upper two bits of
		 * frame_number and handle a possible rollover.
		 * This will provide the correct frame_number unless more than
		 * rollover has happened since XferNotReady.
		 */

		dep->frame_number = (dep->frame_number & ~DWC3_FRNUMBER_MASK) |
				     frame;
		if (rollover)
			dep->frame_number += BIT(14);
	}

	for (i = 0; i < DWC3_ISOC_MAX_RETRIES; i++) {
		int future_interval = i + 1;

		/* Give the controller at least 500us to schedule transfers */
		if (desc->bInterval < 3)
			future_interval += 3 - desc->bInterval;

		dep->frame_number = DWC3_ALIGN_FRAME(dep, future_interval);

		ret = __dwc3_gadget_kick_transfer(dep);
		if (ret != -EAGAIN)
			break;
	}

	/*
	 * After a number of unsuccessful start attempts due to bus-expiry
	 * status, issue END_TRANSFER command and retry on the next XferNotReady
	 * event.
	 */
	if (ret == -EAGAIN)
		ret = __dwc3_stop_active_transfer(dep, false, true);

	return ret;
}

static void dwc3_gadget_wakeup_interrupt(struct dwc3 *dwc);
static int __dwc3_gadget_ep_queue(struct dwc3_ep *dep, struct dwc3_request *req)
{
	struct dwc3		*dwc = dep->dwc;

	if (!dep->endpoint.desc || !dwc->pullups_connected || !dwc->connected) {
		dev_dbg(dwc->dev, "%s: can't queue to disabled endpoint\n",
				dep->name);
		return -ESHUTDOWN;
	}

	if (WARN(req->dep != dep, "request %pK belongs to '%s'\n",
				&req->request, req->dep->name))
		return -EINVAL;

	if (WARN(req->status < DWC3_REQUEST_STATUS_COMPLETED,
				"%s: request %pK already in flight\n",
				dep->name, &req->request))
		return -EINVAL;

	pm_runtime_get(dwc->dev);

	req->request.actual	= 0;
	req->request.status	= -EINPROGRESS;

	trace_dwc3_ep_queue(req);

	list_add_tail(&req->list, &dep->pending_list);
	req->status = DWC3_REQUEST_STATUS_QUEUED;

	if (dep->flags & DWC3_EP_WAIT_TRANSFER_COMPLETE)
		return 0;

	/*
	 * Start the transfer only after the END_TRANSFER is completed
	 * and endpoint STALL is cleared.
	 */
	if ((dep->flags & DWC3_EP_END_TRANSFER_PENDING) ||
	    (dep->flags & DWC3_EP_WEDGE) ||
	    (dep->flags & DWC3_EP_STALL)) {
		dep->flags |= DWC3_EP_DELAY_START;
		return 0;
	}

	/* If core is hibernated, need to wakeup (remote wakeup) */
	if (dwc->is_hibernated) {
		dwc->force_hiber_wake = true;
		dwc3_gadget_exit_hibernation(dwc);
		dwc->force_hiber_wake = false;
	}

	/*
	 * NOTICE: Isochronous endpoints should NEVER be prestarted. We must
	 * wait for a XferNotReady event so we will know what's the current
	 * (micro-)frame number.
	 *
	 * Without this trick, we are very, very likely gonna get Bus Expiry
	 * errors which will force us issue EndTransfer command.
	 */
	if (usb_endpoint_xfer_isoc(dep->endpoint.desc)) {
		if (!(dep->flags & DWC3_EP_PENDING_REQUEST) &&
				!(dep->flags & DWC3_EP_TRANSFER_STARTED))
			return 0;

		if (dep->flags & DWC3_EP_PENDING_REQUEST) {
			if (dep->flags & DWC3_EP_TRANSFER_STARTED) {
				/*
				 * If there are not entries in request list
				 * then PENDING flag would be set, so that END
				 * TRANSFER is issued when an entry is added
				 * into request list.
				 */
				dwc3_stop_active_transfer(dep, true, true);
				dep->flags = DWC3_EP_ENABLED;
			}

			/* Rest is taken care by DWC3_DEPEVT_XFERNOTREADY */
			return 0;
		}
	}

	__dwc3_gadget_kick_transfer(dep);

	return 0;
}

static int dwc3_gadget_ep_queue(struct usb_ep *ep, struct usb_request *request,
	gfp_t gfp_flags)
{
	struct dwc3_request		*req = to_dwc3_request(request);
	struct dwc3_ep			*dep = to_dwc3_ep(ep);
	struct dwc3			*dwc = dep->dwc;

	unsigned long			flags;

	int				ret;

	spin_lock_irqsave(&dwc->lock, flags);
	ret = __dwc3_gadget_ep_queue(dep, req);
	spin_unlock_irqrestore(&dwc->lock, flags);

	return ret;
}

static void dwc3_gadget_ep_skip_trbs(struct dwc3_ep *dep, struct dwc3_request *req)
{
	int i;

	/* If req->trb is not set, then the request has not started */
	if (!req->trb)
		return;

	/*
	 * If request was already started, this means we had to
	 * stop the transfer. With that we also need to ignore
	 * all TRBs used by the request, however TRBs can only
	 * be modified after completion of END_TRANSFER
	 * command. So what we do here is that we wait for
	 * END_TRANSFER completion and only after that, we jump
	 * over TRBs by clearing HWO and incrementing dequeue
	 * pointer.
	 */
	for (i = 0; i < req->num_trbs; i++) {
		struct dwc3_trb *trb;

		trb = &dep->trb_pool[dep->trb_dequeue];
		trb->ctrl &= ~DWC3_TRB_CTRL_HWO;
		dwc3_ep_inc_deq(dep);
	}

	req->num_trbs = 0;
}

static void dwc3_gadget_ep_cleanup_cancelled_requests(struct dwc3_ep *dep)
{
	struct dwc3_request		*req;
	struct dwc3			*dwc = dep->dwc;

	while (!list_empty(&dep->cancelled_list)) {
		req = next_request(&dep->cancelled_list);
		dwc3_gadget_ep_skip_trbs(dep, req);
		switch (req->status) {
		case DWC3_REQUEST_STATUS_DISCONNECTED:
			dwc3_gadget_giveback(dep, req, -ESHUTDOWN);
			break;
		case DWC3_REQUEST_STATUS_DEQUEUED:
			dwc3_gadget_giveback(dep, req, -ECONNRESET);
			break;
		case DWC3_REQUEST_STATUS_STALLED:
			dwc3_gadget_giveback(dep, req, -EPIPE);
			break;
		default:
			dev_err(dwc->dev, "request cancelled with wrong reason:%d\n", req->status);
			dwc3_gadget_giveback(dep, req, -ECONNRESET);
			break;
		}
		/*
		 * The endpoint is disabled, let the dwc3_remove_requests()
		 * handle the cleanup.
		 */
		if (!dep->endpoint.desc)
			break;
	}
}

static int dwc3_gadget_ep_dequeue(struct usb_ep *ep,
		struct usb_request *request)
{
	struct dwc3_request		*req = to_dwc3_request(request);
	struct dwc3_request		*r = NULL;

	struct dwc3_ep			*dep = to_dwc3_ep(ep);
	struct dwc3			*dwc = dep->dwc;

	unsigned long			flags;
	int				ret = 0;

	trace_dwc3_ep_dequeue(req);

	spin_lock_irqsave(&dwc->lock, flags);

	list_for_each_entry(r, &dep->cancelled_list, list) {
		if (r == req)
			goto out;
	}

	list_for_each_entry(r, &dep->pending_list, list) {
		if (r == req) {
			dwc3_gadget_giveback(dep, req, -ECONNRESET);
			goto out;
		}
	}

	list_for_each_entry(r, &dep->started_list, list) {
		if (r == req) {
			struct dwc3_request *t;

			/* wait until it is processed */
			dwc3_stop_active_transfer(dep, true, true);

			/*
			 * Remove any started request if the transfer is
			 * cancelled.
			 */
			list_for_each_entry_safe(r, t, &dep->started_list, list)
				dwc3_gadget_move_cancelled_request(r,
						DWC3_REQUEST_STATUS_DEQUEUED);

			dep->flags &= ~DWC3_EP_WAIT_TRANSFER_COMPLETE;

			goto out;
		}
	}

	dev_err(dwc->dev, "request %pK was not queued to %s\n",
		request, ep->name);
	ret = -EINVAL;
out:
	spin_unlock_irqrestore(&dwc->lock, flags);

	return ret;
}

int __dwc3_gadget_ep_set_halt(struct dwc3_ep *dep, int value, int protocol)
{
	struct dwc3_gadget_ep_cmd_params	params;
	struct dwc3				*dwc = dep->dwc;
	struct dwc3_request			*req;
	struct dwc3_request			*tmp;
	int					ret;

	if (usb_endpoint_xfer_isoc(dep->endpoint.desc)) {
		dev_err(dwc->dev, "%s is of Isochronous type\n", dep->name);
		return -EINVAL;
	}

	memset(&params, 0x00, sizeof(params));

	if (value) {
		struct dwc3_trb *trb;

		unsigned int transfer_in_flight;
		unsigned int started;

		if (dep->number > 1)
			trb = dwc3_ep_prev_trb(dep, dep->trb_enqueue);
		else
			trb = &dwc->ep0_trb[dep->trb_enqueue];

		transfer_in_flight = trb->ctrl & DWC3_TRB_CTRL_HWO;
		started = !list_empty(&dep->started_list);

		if (!protocol && ((dep->direction && transfer_in_flight) ||
				(!dep->direction && started))) {
			return -EAGAIN;
		}

		ret = dwc3_send_gadget_ep_cmd(dep, DWC3_DEPCMD_SETSTALL,
				&params);
		if (ret)
			dev_err(dwc->dev, "failed to set STALL on %s\n",
					dep->name);
		else
			dep->flags |= DWC3_EP_STALL;
	} else {
		/*
		 * Don't issue CLEAR_STALL command to control endpoints. The
		 * controller automatically clears the STALL when it receives
		 * the SETUP token.
		 */
		if (dep->number <= 1) {
			dep->flags &= ~(DWC3_EP_STALL | DWC3_EP_WEDGE);
			return 0;
		}

		dwc3_stop_active_transfer(dep, true, true);

		list_for_each_entry_safe(req, tmp, &dep->started_list, list)
			dwc3_gadget_move_cancelled_request(req, DWC3_REQUEST_STATUS_STALLED);

		if (dep->flags & DWC3_EP_END_TRANSFER_PENDING) {
			dep->flags |= DWC3_EP_PENDING_CLEAR_STALL;
			if (protocol)
				dwc->clear_stall_protocol = dep->number;

			return 0;
		}

		dwc3_gadget_ep_cleanup_cancelled_requests(dep);

		ret = dwc3_send_clear_stall_ep_cmd(dep);
		if (ret) {
			dev_err(dwc->dev, "failed to clear STALL on %s\n",
					dep->name);
			return ret;
		}

		dep->flags &= ~(DWC3_EP_STALL | DWC3_EP_WEDGE);

		if ((dep->flags & DWC3_EP_DELAY_START) &&
		    !usb_endpoint_xfer_isoc(dep->endpoint.desc))
			__dwc3_gadget_kick_transfer(dep);

		dep->flags &= ~DWC3_EP_DELAY_START;
	}

	return ret;
}

static int dwc3_gadget_ep_set_halt(struct usb_ep *ep, int value)
{
	struct dwc3_ep			*dep = to_dwc3_ep(ep);
	struct dwc3			*dwc = dep->dwc;

	unsigned long			flags;

	int				ret;

	spin_lock_irqsave(&dwc->lock, flags);
	ret = __dwc3_gadget_ep_set_halt(dep, value, false);
	spin_unlock_irqrestore(&dwc->lock, flags);

	return ret;
}

static int dwc3_gadget_ep_set_wedge(struct usb_ep *ep)
{
	struct dwc3_ep			*dep = to_dwc3_ep(ep);
	struct dwc3			*dwc = dep->dwc;
	unsigned long			flags;
	int				ret;

	spin_lock_irqsave(&dwc->lock, flags);
	dep->flags |= DWC3_EP_WEDGE;

	if (dep->number == 0 || dep->number == 1)
		ret = __dwc3_gadget_ep0_set_halt(ep, 1);
	else
		ret = __dwc3_gadget_ep_set_halt(dep, 1, false);
	spin_unlock_irqrestore(&dwc->lock, flags);

	return ret;
}

/* -------------------------------------------------------------------------- */

static struct usb_endpoint_descriptor dwc3_gadget_ep0_desc = {
	.bLength	= USB_DT_ENDPOINT_SIZE,
	.bDescriptorType = USB_DT_ENDPOINT,
	.bmAttributes	= USB_ENDPOINT_XFER_CONTROL,
};

static const struct usb_ep_ops dwc3_gadget_ep0_ops = {
	.enable		= dwc3_gadget_ep0_enable,
	.disable	= dwc3_gadget_ep0_disable,
	.alloc_request	= dwc3_gadget_ep_alloc_request,
	.free_request	= dwc3_gadget_ep_free_request,
	.queue		= dwc3_gadget_ep0_queue,
	.dequeue	= dwc3_gadget_ep_dequeue,
	.set_halt	= dwc3_gadget_ep0_set_halt,
	.set_wedge	= dwc3_gadget_ep_set_wedge,
};

static const struct usb_ep_ops dwc3_gadget_ep_ops = {
	.enable		= dwc3_gadget_ep_enable,
	.disable	= dwc3_gadget_ep_disable,
	.alloc_request	= dwc3_gadget_ep_alloc_request,
	.free_request	= dwc3_gadget_ep_free_request,
	.queue		= dwc3_gadget_ep_queue,
	.dequeue	= dwc3_gadget_ep_dequeue,
	.set_halt	= dwc3_gadget_ep_set_halt,
	.set_wedge	= dwc3_gadget_ep_set_wedge,
};

/* -------------------------------------------------------------------------- */

static void dwc3_gadget_enable_linksts_evts(struct dwc3 *dwc, bool set)
{
	u32 reg;

	if (DWC3_VER_IS_PRIOR(DWC3, 250A))
		return;

	reg = dwc3_readl(dwc->regs, DWC3_DEVTEN);
	if (set)
		reg |= DWC3_DEVTEN_ULSTCNGEN;
	else
		reg &= ~DWC3_DEVTEN_ULSTCNGEN;

	dwc3_writel(dwc->regs, DWC3_DEVTEN, reg);
}

static int dwc3_gadget_get_frame(struct usb_gadget *g)
{
	struct dwc3		*dwc = gadget_to_dwc(g);

	return __dwc3_gadget_get_frame(dwc);
}

static int __dwc3_gadget_wakeup(struct dwc3 *dwc, bool async)
{
	int			retries;

	int			ret;
	u32			reg;

	u8			link_state;

	/*
	 * According to the Databook Remote wakeup request should
	 * be issued only when the device is in early suspend state.
	 *
	 * We can check that via USB Link State bits in DSTS register.
	 */
	reg = dwc3_readl(dwc->regs, DWC3_DSTS);

	link_state = DWC3_DSTS_USBLNKST(reg);

	switch (link_state) {
	case DWC3_LINK_STATE_RESET:
	case DWC3_LINK_STATE_RX_DET:	/* in HS, means Early Suspend */
	case DWC3_LINK_STATE_U3:	/* in HS, means SUSPEND */
	case DWC3_LINK_STATE_U2:	/* in HS, means Sleep (L1) */
	case DWC3_LINK_STATE_U1:
	case DWC3_LINK_STATE_RESUME:
		break;
	default:
		return -EINVAL;
	}

	if (async)
		dwc3_gadget_enable_linksts_evts(dwc, true);

	ret = dwc3_gadget_set_link_state(dwc, DWC3_LINK_STATE_RECOV);
	if (ret < 0) {
		dev_err(dwc->dev, "failed to put link in Recovery\n");
		dwc3_gadget_enable_linksts_evts(dwc, false);
		return ret;
	}

	/* Recent versions do this automatically */
	if (DWC3_VER_IS_PRIOR(DWC3, 194A)) {
		/* write zeroes to Link Change Request */
		reg = dwc3_readl(dwc->regs, DWC3_DCTL);
		reg &= ~DWC3_DCTL_ULSTCHNGREQ_MASK;
		dwc3_writel(dwc->regs, DWC3_DCTL, reg);
	}

	/*
	 * Since link status change events are enabled we will receive
	 * an U0 event when wakeup is successful. So bail out.
	 */
	if (async)
		return 0;

	/* poll until Link State changes to ON */
	retries = 20000;

	while (retries--) {
		reg = dwc3_readl(dwc->regs, DWC3_DSTS);

		/* in HS, means ON */
		if (DWC3_DSTS_USBLNKST(reg) == DWC3_LINK_STATE_U0)
			break;
	}

	if (DWC3_DSTS_USBLNKST(reg) != DWC3_LINK_STATE_U0) {
		dev_err(dwc->dev, "failed to send remote wakeup\n");
		return -EINVAL;
	}

	return 0;
}

static int dwc3_gadget_wakeup(struct usb_gadget *g)
{
	struct dwc3		*dwc = gadget_to_dwc(g);
	unsigned long		flags;
	int			ret;

	if (!dwc->wakeup_configured) {
		dev_err(dwc->dev, "remote wakeup not configured\n");
		return -EINVAL;
	}

	spin_lock_irqsave(&dwc->lock, flags);
	if (!dwc->gadget->wakeup_armed) {
		dev_err(dwc->dev, "not armed for remote wakeup\n");
		spin_unlock_irqrestore(&dwc->lock, flags);
		return -EINVAL;
	}
	ret = __dwc3_gadget_wakeup(dwc, true);

	spin_unlock_irqrestore(&dwc->lock, flags);

	return ret;
}

static void dwc3_resume_gadget(struct dwc3 *dwc);

static int dwc3_gadget_func_wakeup(struct usb_gadget *g, int intf_id)
{
	struct  dwc3		*dwc = gadget_to_dwc(g);
	unsigned long		flags;
	int			ret;
	int			link_state;

	if (!dwc->wakeup_configured) {
		dev_err(dwc->dev, "remote wakeup not configured\n");
		return -EINVAL;
	}

	spin_lock_irqsave(&dwc->lock, flags);
	/*
	 * If the link is in U3, signal for remote wakeup and wait for the
	 * link to transition to U0 before sending device notification.
	 */
	link_state = dwc3_gadget_get_link_state(dwc);
	if (link_state == DWC3_LINK_STATE_U3) {
		ret = __dwc3_gadget_wakeup(dwc, false);
		if (ret) {
			spin_unlock_irqrestore(&dwc->lock, flags);
			return -EINVAL;
		}
		dwc3_resume_gadget(dwc);
		dwc->suspended = false;
		dwc->link_state = DWC3_LINK_STATE_U0;
	}

	ret = dwc3_send_gadget_generic_command(dwc, DWC3_DGCMD_DEV_NOTIFICATION,
					       DWC3_DGCMDPAR_DN_FUNC_WAKE |
					       DWC3_DGCMDPAR_INTF_SEL(intf_id));
	if (ret)
		dev_err(dwc->dev, "function remote wakeup failed, ret:%d\n", ret);

	spin_unlock_irqrestore(&dwc->lock, flags);

	return ret;
}

static int dwc3_gadget_set_remote_wakeup(struct usb_gadget *g, int set)
{
	struct dwc3		*dwc = gadget_to_dwc(g);
	unsigned long		flags;

	spin_lock_irqsave(&dwc->lock, flags);
	dwc->wakeup_configured = !!set;
	spin_unlock_irqrestore(&dwc->lock, flags);

	return 0;
}

static int dwc3_gadget_set_selfpowered(struct usb_gadget *g,
		int is_selfpowered)
{
	struct dwc3		*dwc = gadget_to_dwc(g);
	unsigned long		flags;

	spin_lock_irqsave(&dwc->lock, flags);
	g->is_selfpowered = !!is_selfpowered;
	spin_unlock_irqrestore(&dwc->lock, flags);

	return 0;
}

static void dwc3_stop_active_transfers(struct dwc3 *dwc)
{
	u32 epnum;

	for (epnum = 2; epnum < dwc->num_eps; epnum++) {
		struct dwc3_ep *dep;

		dep = dwc->eps[epnum];
		if (!dep)
			continue;

		dwc3_remove_requests(dwc, dep, -ESHUTDOWN);
	}
}

static void __dwc3_gadget_set_ssp_rate(struct dwc3 *dwc)
{
	enum usb_ssp_rate	ssp_rate = dwc->gadget_ssp_rate;
	u32			reg;

	if (ssp_rate == USB_SSP_GEN_UNKNOWN)
		ssp_rate = dwc->max_ssp_rate;

	reg = dwc3_readl(dwc->regs, DWC3_DCFG);
	reg &= ~DWC3_DCFG_SPEED_MASK;
	reg &= ~DWC3_DCFG_NUMLANES(~0);

	if (ssp_rate == USB_SSP_GEN_1x2)
		reg |= DWC3_DCFG_SUPERSPEED;
	else if (dwc->max_ssp_rate != USB_SSP_GEN_1x2)
		reg |= DWC3_DCFG_SUPERSPEED_PLUS;

	if (ssp_rate != USB_SSP_GEN_2x1 &&
	    dwc->max_ssp_rate != USB_SSP_GEN_2x1)
		reg |= DWC3_DCFG_NUMLANES(1);

	dwc3_writel(dwc->regs, DWC3_DCFG, reg);
}

static void __dwc3_gadget_set_speed(struct dwc3 *dwc)
{
	enum usb_device_speed	speed;
	u32			reg;

	speed = dwc->gadget_max_speed;
	if (speed == USB_SPEED_UNKNOWN || speed > dwc->maximum_speed)
		speed = dwc->maximum_speed;

	if (speed == USB_SPEED_SUPER_PLUS &&
	    DWC3_IP_IS(DWC32)) {
		__dwc3_gadget_set_ssp_rate(dwc);
		return;
	}

	reg = dwc3_readl(dwc->regs, DWC3_DCFG);
	reg &= ~(DWC3_DCFG_SPEED_MASK);

	/*
	 * WORKAROUND: DWC3 revision < 2.20a have an issue
	 * which would cause metastability state on Run/Stop
	 * bit if we try to force the IP to USB2-only mode.
	 *
	 * Because of that, we cannot configure the IP to any
	 * speed other than the SuperSpeed
	 *
	 * Refers to:
	 *
	 * STAR#9000525659: Clock Domain Crossing on DCTL in
	 * USB 2.0 Mode
	 */
	if (DWC3_VER_IS_PRIOR(DWC3, 220A) &&
	    !dwc->dis_metastability_quirk) {
		reg |= DWC3_DCFG_SUPERSPEED;
	} else {
		switch (speed) {
		case USB_SPEED_FULL:
			reg |= DWC3_DCFG_FULLSPEED;
			break;
		case USB_SPEED_HIGH:
			reg |= DWC3_DCFG_HIGHSPEED;
			break;
		case USB_SPEED_SUPER:
			reg |= DWC3_DCFG_SUPERSPEED;
			break;
		case USB_SPEED_SUPER_PLUS:
			if (DWC3_IP_IS(DWC3))
				reg |= DWC3_DCFG_SUPERSPEED;
			else
				reg |= DWC3_DCFG_SUPERSPEED_PLUS;
			break;
		default:
			dev_err(dwc->dev, "invalid speed (%d)\n", speed);

			if (DWC3_IP_IS(DWC3))
				reg |= DWC3_DCFG_SUPERSPEED;
			else
				reg |= DWC3_DCFG_SUPERSPEED_PLUS;
		}
	}

	if (DWC3_IP_IS(DWC32) &&
	    speed > USB_SPEED_UNKNOWN &&
	    speed < USB_SPEED_SUPER_PLUS)
		reg &= ~DWC3_DCFG_NUMLANES(~0);

	dwc3_writel(dwc->regs, DWC3_DCFG, reg);
}

int dwc3_gadget_run_stop(struct dwc3 *dwc, int is_on, int suspend)
{
	u32			reg;
	u32			timeout = 2000;

	if (pm_runtime_suspended(dwc->dev))
		return 0;

	reg = dwc3_readl(dwc->regs, DWC3_DCTL);
	if (is_on) {
		if (DWC3_VER_IS_WITHIN(DWC3, ANY, 187A)) {
			reg &= ~DWC3_DCTL_TRGTULST_MASK;
			reg |= DWC3_DCTL_TRGTULST_RX_DET;
		}

		if (!DWC3_VER_IS_PRIOR(DWC3, 194A))
			reg &= ~DWC3_DCTL_KEEP_CONNECT;
		reg |= DWC3_DCTL_RUN_STOP;

		__dwc3_gadget_set_speed(dwc);
		dwc->pullups_connected = true;
	} else {
		reg &= ~DWC3_DCTL_RUN_STOP;

		dwc->pullups_connected = false;
	}

	dwc3_gadget_dctl_write_safe(dwc, reg);

	do {
		usleep_range(1000, 2000);
		reg = dwc3_readl(dwc->regs, DWC3_DSTS);
		reg &= DWC3_DSTS_DEVCTRLHLT;
	} while (--timeout && !(!is_on ^ !reg));

	if (!timeout)
		return -ETIMEDOUT;

	return 0;
}

void dwc3_gadget_disable_irq(struct dwc3 *dwc);
static void __dwc3_gadget_stop(struct dwc3 *dwc);
static int __dwc3_gadget_start(struct dwc3 *dwc);

static int dwc3_gadget_soft_disconnect(struct dwc3 *dwc)
{
	unsigned long flags;
	int ret;

	spin_lock_irqsave(&dwc->lock, flags);
	dwc->connected = false;

	/*
	 * Attempt to end pending SETUP status phase, and not wait for the
	 * function to do so.
	 */
	if (dwc->delayed_status)
		dwc3_ep0_send_delayed_status(dwc);

	/*
	 * In the Synopsys DesignWare Cores USB3 Databook Rev. 3.30a
	 * Section 4.1.8 Table 4-7, it states that for a device-initiated
	 * disconnect, the SW needs to ensure that it sends "a DEPENDXFER
	 * command for any active transfers" before clearing the RunStop
	 * bit.
	 */
	dwc3_stop_active_transfers(dwc);
	spin_unlock_irqrestore(&dwc->lock, flags);

	/*
	 * Per databook, when we want to stop the gadget, if a control transfer
	 * is still in process, complete it and get the core into setup phase.
	 * In case the host is unresponsive to a SETUP transaction, forcefully
	 * stall the transfer, and move back to the SETUP phase, so that any
	 * pending endxfers can be executed.
	 */
	if (dwc->ep0state != EP0_SETUP_PHASE) {
		reinit_completion(&dwc->ep0_in_setup);

		ret = wait_for_completion_timeout(&dwc->ep0_in_setup,
				msecs_to_jiffies(DWC3_PULL_UP_TIMEOUT));
		if (ret == 0) {
			dev_warn(dwc->dev, "wait for SETUP phase timed out\n");
			spin_lock_irqsave(&dwc->lock, flags);
			dwc3_ep0_reset_state(dwc);
			spin_unlock_irqrestore(&dwc->lock, flags);
		}
	}

	/*
	 * Note: if the GEVNTCOUNT indicates events in the event buffer, the
	 * driver needs to acknowledge them before the controller can halt.
	 * Simply let the interrupt handler acknowledges and handle the
	 * remaining event generated by the controller while polling for
	 * DSTS.DEVCTLHLT.
	 */
	ret = dwc3_gadget_run_stop(dwc, false, false);

	/*
	 * Stop the gadget after controller is halted, so that if needed, the
	 * events to update EP0 state can still occur while the run/stop
	 * routine polls for the halted state.  DEVTEN is cleared as part of
	 * gadget stop.
	 */
	spin_lock_irqsave(&dwc->lock, flags);
	__dwc3_gadget_stop(dwc);
	spin_unlock_irqrestore(&dwc->lock, flags);

	return ret;
}

static int dwc3_gadget_soft_connect(struct dwc3 *dwc)
{
	int ret;

	/*
	 * In the Synopsys DWC_usb31 1.90a programming guide section
	 * 4.1.9, it specifies that for a reconnect after a
	 * device-initiated disconnect requires a core soft reset
	 * (DCTL.CSftRst) before enabling the run/stop bit.
	 */
	ret = dwc3_core_soft_reset(dwc);
	if (ret)
		return ret;

	dwc3_event_buffers_setup(dwc);
	__dwc3_gadget_start(dwc);
	return dwc3_gadget_run_stop(dwc, true, false);
}

static int dwc3_gadget_pullup(struct usb_gadget *g, int is_on)
{
	struct dwc3		*dwc = gadget_to_dwc(g);
	int			ret;

	is_on = !!is_on;

	dwc->softconnect = is_on;

	/*
	 * Avoid issuing a runtime resume if the device is already in the
	 * suspended state during gadget disconnect.  DWC3 gadget was already
	 * halted/stopped during runtime suspend.
	 */
	if (!is_on) {
		pm_runtime_barrier(dwc->dev);
		if (pm_runtime_suspended(dwc->dev))
			return 0;
	}

	/*
	 * Check the return value for successful resume, or error.  For a
	 * successful resume, the DWC3 runtime PM resume routine will handle
	 * the run stop sequence, so avoid duplicate operations here.
	 */
	ret = pm_runtime_get_sync(dwc->dev);
	if (!ret || ret < 0) {
		pm_runtime_put(dwc->dev);
		if (ret < 0)
			pm_runtime_set_suspended(dwc->dev);
		return ret;
	}

	if (dwc->pullups_connected == is_on) {
		pm_runtime_put(dwc->dev);
		return 0;
	}

<<<<<<< HEAD
	if (!is_on) {
		ret = dwc3_gadget_soft_disconnect(dwc);
	} else {
=======
	synchronize_irq(dwc->irq_gadget);

	if (!is_on)
		ret = dwc3_gadget_soft_disconnect(dwc);
	else {
>>>>>>> 08485d4c
		__dwc3_gadget_start(dwc);
		ret = dwc3_gadget_run_stop(dwc, true, false);
	}

	pm_runtime_put(dwc->dev);

	return ret;
}

void dwc3_gadget_enable_irq(struct dwc3 *dwc)
{
	u32			reg;

	/* Enable all but Start and End of Frame IRQs */
	reg = (DWC3_DEVTEN_EVNTOVERFLOWEN |
			DWC3_DEVTEN_CMDCMPLTEN |
			DWC3_DEVTEN_ERRTICERREN |
			DWC3_DEVTEN_WKUPEVTEN |
			DWC3_DEVTEN_CONNECTDONEEN |
			DWC3_DEVTEN_USBRSTEN |
			DWC3_DEVTEN_DISCONNEVTEN);

	/* Enable hibernation IRQ */
	if (dwc->has_hibernation)
		reg |= DWC3_DEVTEN_HIBERNATIONREQEVTEN;

	if (DWC3_VER_IS_PRIOR(DWC3, 250A))
		reg |= DWC3_DEVTEN_ULSTCNGEN;

	/* On 2.30a and above this bit enables U3/L2-L1 Suspend Events */
	if (!DWC3_VER_IS_PRIOR(DWC3, 230A))
		reg |= DWC3_DEVTEN_U3L2L1SUSPEN;

	dwc3_writel(dwc->regs, DWC3_DEVTEN, reg);
}

void dwc3_gadget_disable_irq(struct dwc3 *dwc)
{
	/* mask all interrupts */
	dwc3_writel(dwc->regs, DWC3_DEVTEN, 0x00);
}

static irqreturn_t dwc3_interrupt(int irq, void *_dwc);
static irqreturn_t dwc3_thread_interrupt(int irq, void *_dwc);

/**
 * dwc3_gadget_setup_nump - calculate and initialize NUMP field of %DWC3_DCFG
 * @dwc: pointer to our context structure
 *
 * The following looks like complex but it's actually very simple. In order to
 * calculate the number of packets we can burst at once on OUT transfers, we're
 * gonna use RxFIFO size.
 *
 * To calculate RxFIFO size we need two numbers:
 * MDWIDTH = size, in bits, of the internal memory bus
 * RAM2_DEPTH = depth, in MDWIDTH, of internal RAM2 (where RxFIFO sits)
 *
 * Given these two numbers, the formula is simple:
 *
 * RxFIFO Size = (RAM2_DEPTH * MDWIDTH / 8) - 24 - 16;
 *
 * 24 bytes is for 3x SETUP packets
 * 16 bytes is a clock domain crossing tolerance
 *
 * Given RxFIFO Size, NUMP = RxFIFOSize / 1024;
 */
static void dwc3_gadget_setup_nump(struct dwc3 *dwc)
{
	u32 ram2_depth;
	u32 mdwidth;
	u32 nump;
	u32 reg;

	ram2_depth = DWC3_GHWPARAMS7_RAM2_DEPTH(dwc->hwparams.hwparams7);
	mdwidth = dwc3_mdwidth(dwc);

	nump = ((ram2_depth * mdwidth / 8) - 24 - 16) / 1024;
	nump = min_t(u32, nump, 16);

	/* update NumP */
	reg = dwc3_readl(dwc->regs, DWC3_DCFG);
	reg &= ~DWC3_DCFG_NUMP_MASK;
	reg |= nump << DWC3_DCFG_NUMP_SHIFT;
	dwc3_writel(dwc->regs, DWC3_DCFG, reg);
}

static int __dwc3_gadget_start(struct dwc3 *dwc)
{
	struct dwc3_ep		*dep;
	int			ret = 0;
	u32			reg;

	/*
	 * Use IMOD if enabled via dwc->imod_interval. Otherwise, if
	 * the core supports IMOD, disable it.
	 */
	if (dwc->imod_interval) {
		dwc3_writel(dwc->regs, DWC3_DEV_IMOD(0), dwc->imod_interval);
		dwc3_writel(dwc->regs, DWC3_GEVNTCOUNT(0), DWC3_GEVNTCOUNT_EHB);
	} else if (dwc3_has_imod(dwc)) {
		dwc3_writel(dwc->regs, DWC3_DEV_IMOD(0), 0);
	}

	/*
	 * We are telling dwc3 that we want to use DCFG.NUMP as ACK TP's NUMP
	 * field instead of letting dwc3 itself calculate that automatically.
	 *
	 * This way, we maximize the chances that we'll be able to get several
	 * bursts of data without going through any sort of endpoint throttling.
	 */
	reg = dwc3_readl(dwc->regs, DWC3_GRXTHRCFG);
	if (DWC3_IP_IS(DWC3))
		reg &= ~DWC3_GRXTHRCFG_PKTCNTSEL;
	else
		reg &= ~DWC31_GRXTHRCFG_PKTCNTSEL;

	dwc3_writel(dwc->regs, DWC3_GRXTHRCFG, reg);

	dwc3_gadget_setup_nump(dwc);

	/*
	 * Currently the controller handles single stream only. So, Ignore
	 * Packet Pending bit for stream selection and don't search for another
	 * stream if the host sends Data Packet with PP=0 (for OUT direction) or
	 * ACK with NumP=0 and PP=0 (for IN direction). This slightly improves
	 * the stream performance.
	 */
	reg = dwc3_readl(dwc->regs, DWC3_DCFG);
	reg |= DWC3_DCFG_IGNSTRMPP;
	dwc3_writel(dwc->regs, DWC3_DCFG, reg);

	/* Enable MST by default if the device is capable of MST */
	if (DWC3_MST_CAPABLE(&dwc->hwparams)) {
		reg = dwc3_readl(dwc->regs, DWC3_DCFG1);
		reg &= ~DWC3_DCFG1_DIS_MST_ENH;
		dwc3_writel(dwc->regs, DWC3_DCFG1, reg);
	}

	/* For OTG mode, check if the core is currently in Host mode.
	 * This is not an error condition as there are times when the core is
	 * working as host and kernel is told to initiate bind operation with
	 * gadget class driver module.
	 * The below remaining operations are handled in OTG driver whenever
	 * required.
	 */
	if (dwc3_readl(dwc->regs, DWC3_GSTS) & DWC3_GSTS_CUR_MODE)
		return 0;

	/* Start with SuperSpeed Default */
	dwc3_gadget_ep0_desc.wMaxPacketSize = cpu_to_le16(512);

	dep = dwc->eps[0];
	dep->flags = 0;
	ret = __dwc3_gadget_ep_enable(dep, DWC3_DEPCFG_ACTION_INIT);
	if (ret) {
		dev_err(dwc->dev, "failed to enable %s\n", dep->name);
		goto err0;
	}

	dep = dwc->eps[1];
	dep->flags = 0;
	ret = __dwc3_gadget_ep_enable(dep, DWC3_DEPCFG_ACTION_INIT);
	if (ret) {
		dev_err(dwc->dev, "failed to enable %s\n", dep->name);
		goto err1;
	}

	/* begin to receive SETUP packets */
	dwc->ep0state = EP0_SETUP_PHASE;
	dwc->ep0_bounced = false;
	dwc->link_state = DWC3_LINK_STATE_SS_DIS;
	dwc->delayed_status = false;
	dwc3_ep0_out_start(dwc);

	dwc3_gadget_enable_irq(dwc);

	return 0;

err1:
	__dwc3_gadget_ep_disable(dwc->eps[0]);

err0:
	return ret;
}

static irqreturn_t dwc3_wakeup_interrupt(int irq, void *_dwc);
static int dwc3_gadget_start(struct usb_gadget *g,
		struct usb_gadget_driver *driver)
{
	struct dwc3		*dwc = gadget_to_dwc(g);
	unsigned long		flags;
	int			ret;
	int			irq;

	irq = dwc->irq_gadget;
	ret = request_threaded_irq(irq, dwc3_interrupt, dwc3_thread_interrupt,
			IRQF_SHARED, "dwc3", dwc->ev_buf);
	if (ret) {
		dev_err(dwc->dev, "failed to request irq #%d --> %d\n",
				irq, ret);
		return ret;
	}

	/* Look for wakeup interrupt if hibernation is supported */
	if (dwc->has_hibernation) {
		irq = dwc->irq_wakeup;
		ret = devm_request_irq(dwc->dev, irq, dwc3_wakeup_interrupt,
				       IRQF_SHARED, "usb-wakeup", dwc);

		if (ret) {
			dev_err(dwc->dev, "failed to request wakeup irq #%d --> %d\n",
				irq, ret);
			free_irq(dwc->irq_gadget, dwc);
			return ret;
		}
	}

	spin_lock_irqsave(&dwc->lock, flags);
	dwc->gadget_driver	= driver;
	spin_unlock_irqrestore(&dwc->lock, flags);

	return 0;
}

static void __dwc3_gadget_stop(struct dwc3 *dwc)
{
	dwc3_gadget_disable_irq(dwc);
	__dwc3_gadget_ep_disable(dwc->eps[0]);
	__dwc3_gadget_ep_disable(dwc->eps[1]);
}

static int dwc3_gadget_stop(struct usb_gadget *g)
{
	struct dwc3		*dwc = gadget_to_dwc(g);
	unsigned long		flags;

	spin_lock_irqsave(&dwc->lock, flags);
	dwc->gadget_driver	= NULL;
	dwc->max_cfg_eps = 0;
	spin_unlock_irqrestore(&dwc->lock, flags);

	free_irq(dwc->irq_gadget, dwc->ev_buf);

	return 0;
}

static void dwc3_gadget_config_params(struct usb_gadget *g,
				      struct usb_dcd_config_params *params)
{
	struct dwc3		*dwc = gadget_to_dwc(g);

	params->besl_baseline = USB_DEFAULT_BESL_UNSPECIFIED;
	params->besl_deep = USB_DEFAULT_BESL_UNSPECIFIED;

	/* Recommended BESL */
	if (!dwc->dis_enblslpm_quirk) {
		/*
		 * If the recommended BESL baseline is 0 or if the BESL deep is
		 * less than 2, Microsoft's Windows 10 host usb stack will issue
		 * a usb reset immediately after it receives the extended BOS
		 * descriptor and the enumeration will fail. To maintain
		 * compatibility with the Windows' usb stack, let's set the
		 * recommended BESL baseline to 1 and clamp the BESL deep to be
		 * within 2 to 15.
		 */
		params->besl_baseline = 1;
		if (dwc->is_utmi_l1_suspend)
			params->besl_deep =
				clamp_t(u8, dwc->hird_threshold, 2, 15);
	}

	/* U1 Device exit Latency */
	if (dwc->dis_u1_entry_quirk)
		params->bU1devExitLat = 0;
	else
		params->bU1devExitLat = DWC3_DEFAULT_U1_DEV_EXIT_LAT;

	/* U2 Device exit Latency */
	if (dwc->dis_u2_entry_quirk)
		params->bU2DevExitLat = 0;
	else
		params->bU2DevExitLat =
				cpu_to_le16(DWC3_DEFAULT_U2_DEV_EXIT_LAT);
}

static void dwc3_gadget_set_speed(struct usb_gadget *g,
				  enum usb_device_speed speed)
{
	struct dwc3		*dwc = gadget_to_dwc(g);
	unsigned long		flags;

	spin_lock_irqsave(&dwc->lock, flags);
	dwc->gadget_max_speed = speed;
	spin_unlock_irqrestore(&dwc->lock, flags);
}

static void dwc3_gadget_set_ssp_rate(struct usb_gadget *g,
				     enum usb_ssp_rate rate)
{
	struct dwc3		*dwc = gadget_to_dwc(g);
	unsigned long		flags;

	spin_lock_irqsave(&dwc->lock, flags);
	dwc->gadget_max_speed = USB_SPEED_SUPER_PLUS;
	dwc->gadget_ssp_rate = rate;
	spin_unlock_irqrestore(&dwc->lock, flags);
}

static int dwc3_gadget_vbus_draw(struct usb_gadget *g, unsigned int mA)
{
	struct dwc3		*dwc = gadget_to_dwc(g);
	union power_supply_propval	val = {0};
	int				ret;

	if (dwc->usb2_phy)
		return usb_phy_set_power(dwc->usb2_phy, mA);

	if (!dwc->usb_psy)
		return -EOPNOTSUPP;

	val.intval = 1000 * mA;
	ret = power_supply_set_property(dwc->usb_psy, POWER_SUPPLY_PROP_INPUT_CURRENT_LIMIT, &val);

	return ret;
}

/**
 * dwc3_gadget_check_config - ensure dwc3 can support the USB configuration
 * @g: pointer to the USB gadget
 *
 * Used to record the maximum number of endpoints being used in a USB composite
 * device. (across all configurations)  This is to be used in the calculation
 * of the TXFIFO sizes when resizing internal memory for individual endpoints.
 * It will help ensured that the resizing logic reserves enough space for at
 * least one max packet.
 */
static int dwc3_gadget_check_config(struct usb_gadget *g)
{
	struct dwc3 *dwc = gadget_to_dwc(g);
	struct usb_ep *ep;
	int fifo_size = 0;
	int ram1_depth;
	int ep_num = 0;

	if (!dwc->do_fifo_resize)
		return 0;

	list_for_each_entry(ep, &g->ep_list, ep_list) {
		/* Only interested in the IN endpoints */
		if (ep->claimed && (ep->address & USB_DIR_IN))
			ep_num++;
	}

	if (ep_num <= dwc->max_cfg_eps)
		return 0;

	/* Update the max number of eps in the composition */
	dwc->max_cfg_eps = ep_num;

	fifo_size = dwc3_gadget_calc_tx_fifo_size(dwc, dwc->max_cfg_eps);
	/* Based on the equation, increment by one for every ep */
	fifo_size += dwc->max_cfg_eps;

	/* Check if we can fit a single fifo per endpoint */
	ram1_depth = DWC3_RAM1_DEPTH(dwc->hwparams.hwparams7);
	if (fifo_size > ram1_depth)
		return -ENOMEM;

	return 0;
}

static void dwc3_gadget_async_callbacks(struct usb_gadget *g, bool enable)
{
	struct dwc3		*dwc = gadget_to_dwc(g);
	unsigned long		flags;

	spin_lock_irqsave(&dwc->lock, flags);
	dwc->async_callbacks = enable;
	spin_unlock_irqrestore(&dwc->lock, flags);
}

static const struct usb_gadget_ops dwc3_gadget_ops = {
	.get_frame		= dwc3_gadget_get_frame,
	.wakeup			= dwc3_gadget_wakeup,
	.func_wakeup		= dwc3_gadget_func_wakeup,
	.set_remote_wakeup	= dwc3_gadget_set_remote_wakeup,
	.set_selfpowered	= dwc3_gadget_set_selfpowered,
	.pullup			= dwc3_gadget_pullup,
	.udc_start		= dwc3_gadget_start,
	.udc_stop		= dwc3_gadget_stop,
	.udc_set_speed		= dwc3_gadget_set_speed,
	.udc_set_ssp_rate	= dwc3_gadget_set_ssp_rate,
	.get_config_params	= dwc3_gadget_config_params,
	.vbus_draw		= dwc3_gadget_vbus_draw,
	.check_config		= dwc3_gadget_check_config,
	.udc_async_callbacks	= dwc3_gadget_async_callbacks,
};

/* -------------------------------------------------------------------------- */

static int dwc3_gadget_init_control_endpoint(struct dwc3_ep *dep)
{
	struct dwc3 *dwc = dep->dwc;

	usb_ep_set_maxpacket_limit(&dep->endpoint, 512);
	dep->endpoint.maxburst = 1;
	dep->endpoint.ops = &dwc3_gadget_ep0_ops;
	if (!dep->direction)
		dwc->gadget->ep0 = &dep->endpoint;

	dep->endpoint.caps.type_control = true;

	return 0;
}

static int dwc3_gadget_init_in_endpoint(struct dwc3_ep *dep)
{
	struct dwc3 *dwc = dep->dwc;
	u32 mdwidth;
	int size;
	int maxpacket;

	mdwidth = dwc3_mdwidth(dwc);

	/* MDWIDTH is represented in bits, we need it in bytes */
	mdwidth /= 8;

	size = dwc3_readl(dwc->regs, DWC3_GTXFIFOSIZ(dep->number >> 1));
	if (DWC3_IP_IS(DWC3))
		size = DWC3_GTXFIFOSIZ_TXFDEP(size);
	else
		size = DWC31_GTXFIFOSIZ_TXFDEP(size);

	/*
	 * maxpacket size is determined as part of the following, after assuming
	 * a mult value of one maxpacket:
	 * DWC3 revision 280A and prior:
	 * fifo_size = mult * (max_packet / mdwidth) + 1;
	 * maxpacket = mdwidth * (fifo_size - 1);
	 *
	 * DWC3 revision 290A and onwards:
	 * fifo_size = mult * ((max_packet + mdwidth)/mdwidth + 1) + 1
	 * maxpacket = mdwidth * ((fifo_size - 1) - 1) - mdwidth;
	 */
	if (DWC3_VER_IS_PRIOR(DWC3, 290A))
		maxpacket = mdwidth * (size - 1);
	else
		maxpacket = mdwidth * ((size - 1) - 1) - mdwidth;

	/* Functionally, space for one max packet is sufficient */
	size = min_t(int, maxpacket, 1024);
	usb_ep_set_maxpacket_limit(&dep->endpoint, size);

	dep->endpoint.max_streams = 16;
	dep->endpoint.ops = &dwc3_gadget_ep_ops;
	list_add_tail(&dep->endpoint.ep_list,
			&dwc->gadget->ep_list);
	dep->endpoint.caps.type_iso = true;
	dep->endpoint.caps.type_bulk = true;
	dep->endpoint.caps.type_int = true;

	return dwc3_alloc_trb_pool(dep);
}

static int dwc3_gadget_init_out_endpoint(struct dwc3_ep *dep)
{
	struct dwc3 *dwc = dep->dwc;
	u32 mdwidth;
	int size;

	mdwidth = dwc3_mdwidth(dwc);

	/* MDWIDTH is represented in bits, convert to bytes */
	mdwidth /= 8;

	/* All OUT endpoints share a single RxFIFO space */
	size = dwc3_readl(dwc->regs, DWC3_GRXFIFOSIZ(0));
	if (DWC3_IP_IS(DWC3))
		size = DWC3_GRXFIFOSIZ_RXFDEP(size);
	else
		size = DWC31_GRXFIFOSIZ_RXFDEP(size);

	/* FIFO depth is in MDWDITH bytes */
	size *= mdwidth;

	/*
	 * To meet performance requirement, a minimum recommended RxFIFO size
	 * is defined as follow:
	 * RxFIFO size >= (3 x MaxPacketSize) +
	 * (3 x 8 bytes setup packets size) + (16 bytes clock crossing margin)
	 *
	 * Then calculate the max packet limit as below.
	 */
	size -= (3 * 8) + 16;
	if (size < 0)
		size = 0;
	else
		size /= 3;

	usb_ep_set_maxpacket_limit(&dep->endpoint, size);
	dep->endpoint.max_streams = 16;
	dep->endpoint.ops = &dwc3_gadget_ep_ops;
	list_add_tail(&dep->endpoint.ep_list,
			&dwc->gadget->ep_list);
	dep->endpoint.caps.type_iso = true;
	dep->endpoint.caps.type_bulk = true;
	dep->endpoint.caps.type_int = true;

	return dwc3_alloc_trb_pool(dep);
}

static int dwc3_gadget_init_endpoint(struct dwc3 *dwc, u8 epnum)
{
	struct dwc3_ep			*dep;
	bool				direction = epnum & 1;
	int				ret;
	u8				num = epnum >> 1;

	dep = kzalloc(sizeof(*dep), GFP_KERNEL);
	if (!dep)
		return -ENOMEM;

	dep->dwc = dwc;
	dep->number = epnum;
	dep->direction = direction;
	dep->regs = dwc->regs + DWC3_DEP_BASE(epnum);
	dwc->eps[epnum] = dep;
	dep->combo_num = 0;
	dep->start_cmd_status = 0;

	snprintf(dep->name, sizeof(dep->name), "ep%u%s", num,
			direction ? "in" : "out");

	dep->endpoint.name = dep->name;

	if (!(dep->number > 1)) {
		dep->endpoint.desc = &dwc3_gadget_ep0_desc;
		dep->endpoint.comp_desc = NULL;
	}

	if (num == 0)
		ret = dwc3_gadget_init_control_endpoint(dep);
	else if (direction)
		ret = dwc3_gadget_init_in_endpoint(dep);
	else
		ret = dwc3_gadget_init_out_endpoint(dep);

	if (ret)
		return ret;

	dep->endpoint.caps.dir_in = direction;
	dep->endpoint.caps.dir_out = !direction;

	INIT_LIST_HEAD(&dep->pending_list);
	INIT_LIST_HEAD(&dep->started_list);
	INIT_LIST_HEAD(&dep->cancelled_list);

	dwc3_debugfs_create_endpoint_dir(dep);

	return 0;
}

static int dwc3_gadget_init_endpoints(struct dwc3 *dwc, u8 total)
{
	u8				epnum;

	INIT_LIST_HEAD(&dwc->gadget->ep_list);

	for (epnum = 0; epnum < total; epnum++) {
		int			ret;

		ret = dwc3_gadget_init_endpoint(dwc, epnum);
		if (ret)
			return ret;
	}

	return 0;
}

static void dwc3_gadget_free_endpoints(struct dwc3 *dwc)
{
	struct dwc3_ep			*dep;
	u8				epnum;

	for (epnum = 0; epnum < DWC3_ENDPOINTS_NUM; epnum++) {
		dep = dwc->eps[epnum];
		if (!dep)
			continue;
		/*
		 * Physical endpoints 0 and 1 are special; they form the
		 * bi-directional USB endpoint 0.
		 *
		 * For those two physical endpoints, we don't allocate a TRB
		 * pool nor do we add them the endpoints list. Due to that, we
		 * shouldn't do these two operations otherwise we would end up
		 * with all sorts of bugs when removing dwc3.ko.
		 */
		if (epnum != 0 && epnum != 1) {
			dwc3_free_trb_pool(dep);
			list_del(&dep->endpoint.ep_list);
		}

		dwc3_debugfs_remove_endpoint_dir(dep);
		kfree(dep);
	}
}

/* -------------------------------------------------------------------------- */

static int dwc3_gadget_ep_reclaim_completed_trb(struct dwc3_ep *dep,
		struct dwc3_request *req, struct dwc3_trb *trb,
		const struct dwc3_event_depevt *event, int status, int chain)
{
	unsigned int		count;

	dwc3_ep_inc_deq(dep);

	trace_dwc3_complete_trb(dep, trb);
	req->num_trbs--;

	/*
	 * If we're in the middle of series of chained TRBs and we
	 * receive a short transfer along the way, DWC3 will skip
	 * through all TRBs including the last TRB in the chain (the
	 * where CHN bit is zero. DWC3 will also avoid clearing HWO
	 * bit and SW has to do it manually.
	 *
	 * We're going to do that here to avoid problems of HW trying
	 * to use bogus TRBs for transfers.
	 */
	if (chain && (trb->ctrl & DWC3_TRB_CTRL_HWO))
		trb->ctrl &= ~DWC3_TRB_CTRL_HWO;

	/*
	 * For isochronous transfers, the first TRB in a service interval must
	 * have the Isoc-First type. Track and report its interval frame number.
	 */
	if (usb_endpoint_xfer_isoc(dep->endpoint.desc) &&
	    (trb->ctrl & DWC3_TRBCTL_ISOCHRONOUS_FIRST)) {
		unsigned int frame_number;

		frame_number = DWC3_TRB_CTRL_GET_SID_SOFN(trb->ctrl);
		frame_number &= ~(dep->interval - 1);
		req->request.frame_number = frame_number;
	}

	/*
	 * We use bounce buffer for requests that needs extra TRB or OUT ZLP. If
	 * this TRB points to the bounce buffer address, it's a MPS alignment
	 * TRB. Don't add it to req->remaining calculation.
	 */
	if (trb->bpl == lower_32_bits(dep->dwc->bounce_addr) &&
	    trb->bph == upper_32_bits(dep->dwc->bounce_addr)) {
		trb->ctrl &= ~DWC3_TRB_CTRL_HWO;
		return 1;
	}

	count = trb->size & DWC3_TRB_SIZE_MASK;
	req->remaining += count;

	if ((trb->ctrl & DWC3_TRB_CTRL_HWO) && status != -ESHUTDOWN)
		return 1;

	if (event->status & DEPEVT_STATUS_SHORT && !chain)
		return 1;

	if ((trb->ctrl & DWC3_TRB_CTRL_ISP_IMI) &&
	    DWC3_TRB_SIZE_TRBSTS(trb->size) == DWC3_TRBSTS_MISSED_ISOC)
		return 1;

	if ((trb->ctrl & DWC3_TRB_CTRL_IOC) ||
	    (trb->ctrl & DWC3_TRB_CTRL_LST))
		return 1;

	return 0;
}

static int dwc3_gadget_ep_reclaim_trb_sg(struct dwc3_ep *dep,
		struct dwc3_request *req, const struct dwc3_event_depevt *event,
		int status)
{
	struct dwc3_trb *trb = &dep->trb_pool[dep->trb_dequeue];
	struct scatterlist *sg = req->sg;
	struct scatterlist *s;
	unsigned int num_queued = req->num_queued_sgs;
	unsigned int i;
	int ret = 0;

	for_each_sg(sg, s, num_queued, i) {
		trb = &dep->trb_pool[dep->trb_dequeue];

		req->sg = sg_next(s);
		req->num_queued_sgs--;

		ret = dwc3_gadget_ep_reclaim_completed_trb(dep, req,
				trb, event, status, true);
		if (ret)
			break;
	}

	return ret;
}

static int dwc3_gadget_ep_reclaim_trb_linear(struct dwc3_ep *dep,
		struct dwc3_request *req, const struct dwc3_event_depevt *event,
		int status)
{
	struct dwc3_trb *trb = &dep->trb_pool[dep->trb_dequeue];

	return dwc3_gadget_ep_reclaim_completed_trb(dep, req, trb,
			event, status, false);
}

static bool dwc3_gadget_ep_request_completed(struct dwc3_request *req)
{
	return req->num_pending_sgs == 0 && req->num_queued_sgs == 0;
}

static int dwc3_gadget_ep_cleanup_completed_request(struct dwc3_ep *dep,
		const struct dwc3_event_depevt *event,
		struct dwc3_request *req, int status)
{
	int request_status;
	int ret;

	if (req->request.num_mapped_sgs)
		ret = dwc3_gadget_ep_reclaim_trb_sg(dep, req, event,
				status);
	else
		ret = dwc3_gadget_ep_reclaim_trb_linear(dep, req, event,
				status);

	req->request.actual = req->request.length - req->remaining;

	if (!dwc3_gadget_ep_request_completed(req))
		goto out;

	if (req->needs_extra_trb) {
		ret = dwc3_gadget_ep_reclaim_trb_linear(dep, req, event,
				status);
		req->needs_extra_trb = false;
	}

	/*
	 * The event status only reflects the status of the TRB with IOC set.
	 * For the requests that don't set interrupt on completion, the driver
	 * needs to check and return the status of the completed TRBs associated
	 * with the request. Use the status of the last TRB of the request.
	 */
	if (req->request.no_interrupt) {
		struct dwc3_trb *trb;

		trb = dwc3_ep_prev_trb(dep, dep->trb_dequeue);
		switch (DWC3_TRB_SIZE_TRBSTS(trb->size)) {
		case DWC3_TRBSTS_MISSED_ISOC:
			/* Isoc endpoint only */
			request_status = -EXDEV;
			break;
		case DWC3_TRB_STS_XFER_IN_PROG:
			/* Applicable when End Transfer with ForceRM=0 */
		case DWC3_TRBSTS_SETUP_PENDING:
			/* Control endpoint only */
		case DWC3_TRBSTS_OK:
		default:
			request_status = 0;
			break;
		}
	} else {
		request_status = status;
	}

	dwc3_gadget_giveback(dep, req, request_status);

out:
	return ret;
}

static void dwc3_gadget_ep_cleanup_completed_requests(struct dwc3_ep *dep,
		const struct dwc3_event_depevt *event, int status)
{
	struct dwc3_request	*req;

	while (!list_empty(&dep->started_list)) {
		int ret;

		req = next_request(&dep->started_list);
		ret = dwc3_gadget_ep_cleanup_completed_request(dep, event,
				req, status);
		if (ret)
			break;
		/*
		 * The endpoint is disabled, let the dwc3_remove_requests()
		 * handle the cleanup.
		 */
		if (!dep->endpoint.desc)
			break;
	}
}

static bool dwc3_gadget_ep_should_continue(struct dwc3_ep *dep)
{
	struct dwc3_request	*req;
	struct dwc3		*dwc = dep->dwc;

	if (!dep->endpoint.desc || !dwc->pullups_connected ||
	    !dwc->connected)
		return false;

	if (!list_empty(&dep->pending_list))
		return true;

	/*
	 * We only need to check the first entry of the started list. We can
	 * assume the completed requests are removed from the started list.
	 */
	req = next_request(&dep->started_list);
	if (!req)
		return false;

	return !dwc3_gadget_ep_request_completed(req);
}

static void dwc3_gadget_endpoint_frame_from_event(struct dwc3_ep *dep,
		const struct dwc3_event_depevt *event)
{
	dep->frame_number = event->parameters;
}

static bool dwc3_gadget_endpoint_trbs_complete(struct dwc3_ep *dep,
		const struct dwc3_event_depevt *event, int status)
{
	struct dwc3		*dwc = dep->dwc;
	bool			no_started_trb = true;

	dwc3_gadget_ep_cleanup_completed_requests(dep, event, status);

	if (dep->stream_capable && !list_empty(&dep->started_list))
		__dwc3_gadget_kick_transfer(dep);

	if (dep->flags & DWC3_EP_END_TRANSFER_PENDING)
		goto out;

	if (!dep->endpoint.desc)
		return no_started_trb;

	if (usb_endpoint_xfer_isoc(dep->endpoint.desc) &&
	    list_empty(&dep->started_list)) {
		if (list_empty(&dep->pending_list))
			/*
			 * If there is no entry in request list then do
			 * not issue END TRANSFER now. Just set PENDING
			 * flag, so that END TRANSFER is issued when an
			 * entry is added into request list.
			 */
			dep->flags |= DWC3_EP_PENDING_REQUEST;
		else if (status == -EXDEV)
			dwc3_stop_active_transfer(dep, true, true);
	} else if (dwc3_gadget_ep_should_continue(dep))
		if (__dwc3_gadget_kick_transfer(dep) == 0)
			no_started_trb = false;

out:
	/*
	 * WORKAROUND: This is the 2nd half of U1/U2 -> U0 workaround.
	 * See dwc3_gadget_linksts_change_interrupt() for 1st half.
	 */
	if (DWC3_VER_IS_PRIOR(DWC3, 183A)) {
		u32		reg;
		int		i;

		for (i = 0; i < DWC3_ENDPOINTS_NUM; i++) {
			dep = dwc->eps[i];

			if (!(dep->flags & DWC3_EP_ENABLED))
				continue;

			if (!list_empty(&dep->started_list))
				return no_started_trb;
		}

		reg = dwc3_readl(dwc->regs, DWC3_DCTL);
		reg |= dwc->u1u2;
		dwc3_writel(dwc->regs, DWC3_DCTL, reg);

		dwc->u1u2 = 0;
	}

	return no_started_trb;
}

static void dwc3_gadget_endpoint_transfer_in_progress(struct dwc3_ep *dep,
		const struct dwc3_event_depevt *event)
{
	int status = 0;

	if (!dep->endpoint.desc)
		return;

	if (usb_endpoint_xfer_isoc(dep->endpoint.desc))
		dwc3_gadget_endpoint_frame_from_event(dep, event);

	if (event->status & DEPEVT_STATUS_BUSERR)
		status = -ECONNRESET;

	if ((event->status & DEPEVT_STATUS_MISSED_ISOC) &&
	    usb_endpoint_xfer_isoc(dep->endpoint.desc))
		status = -EXDEV;

	dwc3_gadget_endpoint_trbs_complete(dep, event, status);
}

static void dwc3_gadget_endpoint_transfer_complete(struct dwc3_ep *dep,
		const struct dwc3_event_depevt *event)
{
	int status = 0;

	dep->flags &= ~DWC3_EP_TRANSFER_STARTED;

	if (event->status & DEPEVT_STATUS_BUSERR)
		status = -ECONNRESET;

	if (dwc3_gadget_endpoint_trbs_complete(dep, event, status))
		dep->flags &= ~DWC3_EP_WAIT_TRANSFER_COMPLETE;
}

static void dwc3_gadget_endpoint_transfer_not_ready(struct dwc3_ep *dep,
		const struct dwc3_event_depevt *event)
{
	dwc3_gadget_endpoint_frame_from_event(dep, event);

	/*
	 * The XferNotReady event is generated only once before the endpoint
	 * starts. It will be generated again when END_TRANSFER command is
	 * issued. For some controller versions, the XferNotReady event may be
	 * generated while the END_TRANSFER command is still in process. Ignore
	 * it and wait for the next XferNotReady event after the command is
	 * completed.
	 */
	if (dep->flags & DWC3_EP_END_TRANSFER_PENDING)
		return;

	(void) __dwc3_gadget_start_isoc(dep);
}

static void dwc3_gadget_endpoint_command_complete(struct dwc3_ep *dep,
		const struct dwc3_event_depevt *event)
{
	u8 cmd = DEPEVT_PARAMETER_CMD(event->parameters);

	if (cmd != DWC3_DEPCMD_ENDTRANSFER)
		return;

	/*
	 * The END_TRANSFER command will cause the controller to generate a
	 * NoStream Event, and it's not due to the host DP NoStream rejection.
	 * Ignore the next NoStream event.
	 */
	if (dep->stream_capable)
		dep->flags |= DWC3_EP_IGNORE_NEXT_NOSTREAM;

	dep->flags &= ~DWC3_EP_END_TRANSFER_PENDING;
	dep->flags &= ~DWC3_EP_TRANSFER_STARTED;
	dwc3_gadget_ep_cleanup_cancelled_requests(dep);

	if (dep->flags & DWC3_EP_PENDING_CLEAR_STALL) {
		struct dwc3 *dwc = dep->dwc;

		dep->flags &= ~DWC3_EP_PENDING_CLEAR_STALL;
		if (dwc3_send_clear_stall_ep_cmd(dep)) {
			struct usb_ep *ep0 = &dwc->eps[0]->endpoint;

			dev_err(dwc->dev, "failed to clear STALL on %s\n", dep->name);
			if (dwc->delayed_status)
				__dwc3_gadget_ep0_set_halt(ep0, 1);
			return;
		}

		dep->flags &= ~(DWC3_EP_STALL | DWC3_EP_WEDGE);
		if (dwc->clear_stall_protocol == dep->number)
			dwc3_ep0_send_delayed_status(dwc);
	}

	if ((dep->flags & DWC3_EP_DELAY_START) &&
	    !usb_endpoint_xfer_isoc(dep->endpoint.desc))
		__dwc3_gadget_kick_transfer(dep);

	dep->flags &= ~DWC3_EP_DELAY_START;
}

static void dwc3_gadget_endpoint_stream_event(struct dwc3_ep *dep,
		const struct dwc3_event_depevt *event)
{
	struct dwc3 *dwc = dep->dwc;

	if (event->status == DEPEVT_STREAMEVT_FOUND) {
		dep->flags |= DWC3_EP_FIRST_STREAM_PRIMED;
		goto out;
	}

	/* Note: NoStream rejection event param value is 0 and not 0xFFFF */
	switch (event->parameters) {
	case DEPEVT_STREAM_PRIME:
		/*
		 * If the host can properly transition the endpoint state from
		 * idle to prime after a NoStream rejection, there's no need to
		 * force restarting the endpoint to reinitiate the stream. To
		 * simplify the check, assume the host follows the USB spec if
		 * it primed the endpoint more than once.
		 */
		if (dep->flags & DWC3_EP_FORCE_RESTART_STREAM) {
			if (dep->flags & DWC3_EP_FIRST_STREAM_PRIMED)
				dep->flags &= ~DWC3_EP_FORCE_RESTART_STREAM;
			else
				dep->flags |= DWC3_EP_FIRST_STREAM_PRIMED;
		}

		break;
	case DEPEVT_STREAM_NOSTREAM:
		if ((dep->flags & DWC3_EP_IGNORE_NEXT_NOSTREAM) ||
		    !(dep->flags & DWC3_EP_FORCE_RESTART_STREAM) ||
		    (!DWC3_MST_CAPABLE(&dwc->hwparams) &&
		     !(dep->flags & DWC3_EP_WAIT_TRANSFER_COMPLETE)))
			break;

		/*
		 * If the host rejects a stream due to no active stream, by the
		 * USB and xHCI spec, the endpoint will be put back to idle
		 * state. When the host is ready (buffer added/updated), it will
		 * prime the endpoint to inform the usb device controller. This
		 * triggers the device controller to issue ERDY to restart the
		 * stream. However, some hosts don't follow this and keep the
		 * endpoint in the idle state. No prime will come despite host
		 * streams are updated, and the device controller will not be
		 * triggered to generate ERDY to move the next stream data. To
		 * workaround this and maintain compatibility with various
		 * hosts, force to reinitiate the stream until the host is ready
		 * instead of waiting for the host to prime the endpoint.
		 */
		if (DWC3_VER_IS_WITHIN(DWC32, 100A, ANY)) {
			unsigned int cmd = DWC3_DGCMD_SET_ENDPOINT_PRIME;

			dwc3_send_gadget_generic_command(dwc, cmd, dep->number);
		} else {
			dep->flags |= DWC3_EP_DELAY_START;
			dwc3_stop_active_transfer(dep, true, true);
			return;
		}
		break;
	}

out:
	dep->flags &= ~DWC3_EP_IGNORE_NEXT_NOSTREAM;
}

static void dwc3_endpoint_interrupt(struct dwc3 *dwc,
		const struct dwc3_event_depevt *event)
{
	struct dwc3_ep		*dep;
	u8			epnum = event->endpoint_number;

	dep = dwc->eps[epnum];

	if (!(dep->flags & DWC3_EP_ENABLED)) {
		if ((epnum > 1) && !(dep->flags & DWC3_EP_TRANSFER_STARTED))
			return;

		/* Handle only EPCMDCMPLT when EP disabled */
		if ((event->endpoint_event != DWC3_DEPEVT_EPCMDCMPLT) &&
			!(epnum <= 1 && event->endpoint_event == DWC3_DEPEVT_XFERCOMPLETE))
			return;
	}

	if (epnum == 0 || epnum == 1) {
		dwc3_ep0_interrupt(dwc, event);
		return;
	}

	switch (event->endpoint_event) {
	case DWC3_DEPEVT_XFERINPROGRESS:
		dwc3_gadget_endpoint_transfer_in_progress(dep, event);
		break;
	case DWC3_DEPEVT_XFERNOTREADY:
		dwc3_gadget_endpoint_transfer_not_ready(dep, event);
		break;
	case DWC3_DEPEVT_EPCMDCMPLT:
		dwc3_gadget_endpoint_command_complete(dep, event);
		break;
	case DWC3_DEPEVT_XFERCOMPLETE:
		dwc3_gadget_endpoint_transfer_complete(dep, event);
		break;
	case DWC3_DEPEVT_STREAMEVT:
		dwc3_gadget_endpoint_stream_event(dep, event);
		break;
	case DWC3_DEPEVT_RXTXFIFOEVT:
		break;
	default:
		dev_err(dwc->dev, "unknown endpoint event %d\n", event->endpoint_event);
		break;
	}
}

static void dwc3_disconnect_gadget(struct dwc3 *dwc)
{
	if (dwc->async_callbacks && dwc->gadget_driver->disconnect) {
		spin_unlock(&dwc->lock);
		dwc->gadget_driver->disconnect(dwc->gadget);
		spin_lock(&dwc->lock);
	}
}

static void dwc3_suspend_gadget(struct dwc3 *dwc)
{
	if (dwc->async_callbacks && dwc->gadget_driver->suspend) {
		spin_unlock(&dwc->lock);
		dwc->gadget_driver->suspend(dwc->gadget);
		spin_lock(&dwc->lock);
	}
}

static void dwc3_resume_gadget(struct dwc3 *dwc)
{
	if (dwc->async_callbacks && dwc->gadget_driver->resume) {
		spin_unlock(&dwc->lock);
		dwc->gadget_driver->resume(dwc->gadget);
		spin_lock(&dwc->lock);
	}
}

static void dwc3_reset_gadget(struct dwc3 *dwc)
{
	if (!dwc->gadget_driver)
		return;

	if (dwc->async_callbacks && dwc->gadget->speed != USB_SPEED_UNKNOWN) {
		spin_unlock(&dwc->lock);
		usb_gadget_udc_reset(dwc->gadget, dwc->gadget_driver);
		spin_lock(&dwc->lock);
	}
}

void dwc3_stop_active_transfer(struct dwc3_ep *dep, bool force,
	bool interrupt)
{
	struct dwc3 *dwc = dep->dwc;

	/*
	 * Only issue End Transfer command to the control endpoint of a started
	 * Data Phase. Typically we should only do so in error cases such as
	 * invalid/unexpected direction as described in the control transfer
	 * flow of the programming guide.
	 */
	if (dep->number <= 1 && dwc->ep0state != EP0_DATA_PHASE)
		return;
	if (interrupt && (dep->flags & DWC3_EP_DELAY_STOP))
		return;

	if (!(dep->flags & DWC3_EP_TRANSFER_STARTED) ||
	    (dep->flags & DWC3_EP_END_TRANSFER_PENDING))
		return;

	/*
	 * If a Setup packet is received but yet to DMA out, the controller will
	 * not process the End Transfer command of any endpoint. Polling of its
	 * DEPCMD.CmdAct may block setting up TRB for Setup packet, causing a
	 * timeout. Delay issuing the End Transfer command until the Setup TRB is
	 * prepared.
	 */
	if (dwc->ep0state != EP0_SETUP_PHASE && !dwc->delayed_status) {
		dep->flags |= DWC3_EP_DELAY_STOP;
		return;
	}

	/*
	 * NOTICE: We are violating what the Databook says about the
	 * EndTransfer command. Ideally we would _always_ wait for the
	 * EndTransfer Command Completion IRQ, but that's causing too
	 * much trouble synchronizing between us and gadget driver.
	 *
	 * We have discussed this with the IP Provider and it was
	 * suggested to giveback all requests here.
	 *
	 * Note also that a similar handling was tested by Synopsys
	 * (thanks a lot Paul) and nothing bad has come out of it.
	 * In short, what we're doing is issuing EndTransfer with
	 * CMDIOC bit set and delay kicking transfer until the
	 * EndTransfer command had completed.
	 *
	 * As of IP version 3.10a of the DWC_usb3 IP, the controller
	 * supports a mode to work around the above limitation. The
	 * software can poll the CMDACT bit in the DEPCMD register
	 * after issuing a EndTransfer command. This mode is enabled
	 * by writing GUCTL2[14]. This polling is already done in the
	 * dwc3_send_gadget_ep_cmd() function so if the mode is
	 * enabled, the EndTransfer command will have completed upon
	 * returning from this function.
	 *
	 * This mode is NOT available on the DWC_usb31 IP.  In this
	 * case, if the IOC bit is not set, then delay by 1ms
	 * after issuing the EndTransfer command.  This allows for the
	 * controller to handle the command completely before DWC3
	 * remove requests attempts to unmap USB request buffers.
	 */

	__dwc3_stop_active_transfer(dep, force, interrupt);
}

static void dwc3_clear_stall_all_ep(struct dwc3 *dwc)
{
	u32 epnum;

	for (epnum = 1; epnum < DWC3_ENDPOINTS_NUM; epnum++) {
		struct dwc3_ep *dep;
		int ret;

		dep = dwc->eps[epnum];
		if (!dep)
			continue;

		if (!(dep->flags & DWC3_EP_STALL))
			continue;

		dep->flags &= ~DWC3_EP_STALL;

		ret = dwc3_send_clear_stall_ep_cmd(dep);
		WARN_ON_ONCE(ret);
	}
}

static void dwc3_gadget_disconnect_interrupt(struct dwc3 *dwc)
{
	int			reg;

	dwc->suspended = false;

	dwc3_gadget_set_link_state(dwc, DWC3_LINK_STATE_RX_DET);

	reg = dwc3_readl(dwc->regs, DWC3_DCTL);
	reg &= ~DWC3_DCTL_INITU1ENA;
	reg &= ~DWC3_DCTL_INITU2ENA;
	dwc3_gadget_dctl_write_safe(dwc, reg);

	dwc->connected = false;

	dwc3_disconnect_gadget(dwc);

	/* In USB 2.0, to avoid hibernation interrupt at the time of connection
	 * clear DWC3_DCTL_KEEP_CONNECT bit.
	 */
	if (dwc->has_hibernation) {
		reg = dwc3_readl(dwc->regs, DWC3_DCTL);
		reg &= ~DWC3_DCTL_KEEP_CONNECT;
		dwc3_writel(dwc->regs, DWC3_DCTL, reg);
	}

	dwc->gadget->speed = USB_SPEED_UNKNOWN;
	dwc->setup_packet_pending = false;
	dwc->gadget->wakeup_armed = false;
	dwc3_gadget_enable_linksts_evts(dwc, false);
	usb_gadget_set_state(dwc->gadget, USB_STATE_NOTATTACHED);

	dwc3_ep0_reset_state(dwc);
}

static void dwc3_gadget_reset_interrupt(struct dwc3 *dwc)
{
	u32			reg;

	dwc->suspended = false;

	/*
	 * Ideally, dwc3_reset_gadget() would trigger the function
	 * drivers to stop any active transfers through ep disable.
	 * However, for functions which defer ep disable, such as mass
	 * storage, we will need to rely on the call to stop active
	 * transfers here, and avoid allowing of request queuing.
	 */
	dwc->connected = false;

	/*
	 * WORKAROUND: DWC3 revisions <1.88a have an issue which
	 * would cause a missing Disconnect Event if there's a
	 * pending Setup Packet in the FIFO.
	 *
	 * There's no suggested workaround on the official Bug
	 * report, which states that "unless the driver/application
	 * is doing any special handling of a disconnect event,
	 * there is no functional issue".
	 *
	 * Unfortunately, it turns out that we _do_ some special
	 * handling of a disconnect event, namely complete all
	 * pending transfers, notify gadget driver of the
	 * disconnection, and so on.
	 *
	 * Our suggested workaround is to follow the Disconnect
	 * Event steps here, instead, based on a setup_packet_pending
	 * flag. Such flag gets set whenever we have a SETUP_PENDING
	 * status for EP0 TRBs and gets cleared on XferComplete for the
	 * same endpoint.
	 *
	 * Refers to:
	 *
	 * STAR#9000466709: RTL: Device : Disconnect event not
	 * generated if setup packet pending in FIFO
	 */
	if (DWC3_VER_IS_PRIOR(DWC3, 188A)) {
		if (dwc->setup_packet_pending)
			dwc3_gadget_disconnect_interrupt(dwc);
	}

	/*
	 * To avoid hibernation interrupt at the time of connection on hot-plug
	 * clear DWC3_DCTL_KEEP_CONNECT bit on gadget enumeration and disable
	 * DWC3_GCTL_GBLHIBERNATIONEN hibernation interrupt.
	 */
	if (dwc->has_hibernation) {
		reg = dwc3_readl(dwc->regs, DWC3_DCTL);
		reg &= ~DWC3_DCTL_KEEP_CONNECT;
		dwc3_writel(dwc->regs, DWC3_DCTL, reg);
		reg = dwc3_readl(dwc->regs, DWC3_GCTL);
		reg &= ~DWC3_GCTL_GBLHIBERNATIONEN;
		dwc3_writel(dwc->regs, DWC3_GCTL, reg);
	}

	dwc3_reset_gadget(dwc);

	/*
	 * From SNPS databook section 8.1.2, the EP0 should be in setup
	 * phase. So ensure that EP0 is in setup phase by issuing a stall
	 * and restart if EP0 is not in setup phase.
	 */
	dwc3_ep0_reset_state(dwc);

	/*
	 * In the Synopsis DesignWare Cores USB3 Databook Rev. 3.30a
	 * Section 4.1.2 Table 4-2, it states that during a USB reset, the SW
	 * needs to ensure that it sends "a DEPENDXFER command for any active
	 * transfers."
	 */
	dwc3_stop_active_transfers(dwc);
	dwc->connected = true;

	reg = dwc3_readl(dwc->regs, DWC3_DCTL);
	reg &= ~DWC3_DCTL_TSTCTRL_MASK;
	dwc3_gadget_dctl_write_safe(dwc, reg);
	dwc->test_mode = false;
	dwc->gadget->wakeup_armed = false;
	dwc3_gadget_enable_linksts_evts(dwc, false);
	dwc3_clear_stall_all_ep(dwc);

	/* Reset device address to zero */
	reg = dwc3_readl(dwc->regs, DWC3_DCFG);
	reg &= ~(DWC3_DCFG_DEVADDR_MASK);
	dwc3_writel(dwc->regs, DWC3_DCFG, reg);
}

static void dwc3_gadget_conndone_interrupt(struct dwc3 *dwc)
{
	struct dwc3_ep		*dep;
	int			ret;
	u32			reg;
	u8			lanes = 1;
	u8			speed;

	reg = dwc3_readl(dwc->regs, DWC3_DSTS);
	speed = reg & DWC3_DSTS_CONNECTSPD;
	dwc->speed = speed;

	if (DWC3_IP_IS(DWC32))
		lanes = DWC3_DSTS_CONNLANES(reg) + 1;

	dwc->gadget->ssp_rate = USB_SSP_GEN_UNKNOWN;

	/*
	 * RAMClkSel is reset to 0 after USB reset, so it must be reprogrammed
	 * each time on Connect Done.
	 *
	 * Currently we always use the reset value. If any platform
	 * wants to set this to a different value, we need to add a
	 * setting and update GCTL.RAMCLKSEL here.
	 */

	switch (speed) {
	case DWC3_DSTS_SUPERSPEED_PLUS:
		dwc3_gadget_ep0_desc.wMaxPacketSize = cpu_to_le16(512);
		dwc->gadget->ep0->maxpacket = 512;
		dwc->gadget->speed = USB_SPEED_SUPER_PLUS;

		if (lanes > 1)
			dwc->gadget->ssp_rate = USB_SSP_GEN_2x2;
		else
			dwc->gadget->ssp_rate = USB_SSP_GEN_2x1;
		break;
	case DWC3_DSTS_SUPERSPEED:
		/*
		 * WORKAROUND: DWC3 revisions <1.90a have an issue which
		 * would cause a missing USB3 Reset event.
		 *
		 * In such situations, we should force a USB3 Reset
		 * event by calling our dwc3_gadget_reset_interrupt()
		 * routine.
		 *
		 * Refers to:
		 *
		 * STAR#9000483510: RTL: SS : USB3 reset event may
		 * not be generated always when the link enters poll
		 */
		if (DWC3_VER_IS_PRIOR(DWC3, 190A))
			dwc3_gadget_reset_interrupt(dwc);

		dwc3_gadget_ep0_desc.wMaxPacketSize = cpu_to_le16(512);
		dwc->gadget->ep0->maxpacket = 512;
		dwc->gadget->speed = USB_SPEED_SUPER;

		if (lanes > 1) {
			dwc->gadget->speed = USB_SPEED_SUPER_PLUS;
			dwc->gadget->ssp_rate = USB_SSP_GEN_1x2;
		}
		break;
	case DWC3_DSTS_HIGHSPEED:
		dwc3_gadget_ep0_desc.wMaxPacketSize = cpu_to_le16(64);
		dwc->gadget->ep0->maxpacket = 64;
		dwc->gadget->speed = USB_SPEED_HIGH;
		break;
	case DWC3_DSTS_FULLSPEED:
		dwc3_gadget_ep0_desc.wMaxPacketSize = cpu_to_le16(64);
		dwc->gadget->ep0->maxpacket = 64;
		dwc->gadget->speed = USB_SPEED_FULL;
		break;
	}

	dwc->eps[1]->endpoint.maxpacket = dwc->gadget->ep0->maxpacket;

	/* Enable USB2 LPM Capability */

	if (!DWC3_VER_IS_WITHIN(DWC3, ANY, 194A) &&
	    !dwc->usb2_gadget_lpm_disable &&
	    (speed != DWC3_DSTS_SUPERSPEED) &&
	    (speed != DWC3_DSTS_SUPERSPEED_PLUS)) {
		reg = dwc3_readl(dwc->regs, DWC3_DCFG);
		reg |= DWC3_DCFG_LPM_CAP;
		dwc3_writel(dwc->regs, DWC3_DCFG, reg);

		reg = dwc3_readl(dwc->regs, DWC3_DCTL);
		reg &= ~(DWC3_DCTL_HIRD_THRES_MASK | DWC3_DCTL_L1_HIBER_EN);

		reg |= DWC3_DCTL_HIRD_THRES(dwc->hird_threshold |
					    (dwc->is_utmi_l1_suspend << 4));

		/*
		 * When dwc3 revisions >= 2.40a, LPM Erratum is enabled and
		 * DCFG.LPMCap is set, core responses with an ACK and the
		 * BESL value in the LPM token is less than or equal to LPM
		 * NYET threshold.
		 */
		WARN_ONCE(DWC3_VER_IS_PRIOR(DWC3, 240A) && dwc->has_lpm_erratum,
				"LPM Erratum not available on dwc3 revisions < 2.40a\n");

		if (dwc->has_lpm_erratum && !DWC3_VER_IS_PRIOR(DWC3, 240A))
			reg |= DWC3_DCTL_NYET_THRES(dwc->lpm_nyet_threshold);

		dwc3_gadget_dctl_write_safe(dwc, reg);
	} else {
		if (dwc->usb2_gadget_lpm_disable) {
			reg = dwc3_readl(dwc->regs, DWC3_DCFG);
			reg &= ~DWC3_DCFG_LPM_CAP;
			dwc3_writel(dwc->regs, DWC3_DCFG, reg);
		}

		reg = dwc3_readl(dwc->regs, DWC3_DCTL);
		reg &= ~DWC3_DCTL_HIRD_THRES_MASK;
		dwc3_gadget_dctl_write_safe(dwc, reg);
	}

	dep = dwc->eps[0];
	ret = __dwc3_gadget_ep_enable(dep, DWC3_DEPCFG_ACTION_MODIFY);
	if (ret) {
		dev_err(dwc->dev, "failed to enable %s\n", dep->name);
		return;
	}

	dep = dwc->eps[1];
	ret = __dwc3_gadget_ep_enable(dep, DWC3_DEPCFG_ACTION_MODIFY);
	if (ret) {
		dev_err(dwc->dev, "failed to enable %s\n", dep->name);
		return;
	}

	/*
	 * In USB 2.0, to avoid hibernation interrupt at the time of connection
	 * set DWC3_DCTL_KEEP_CONNECT bit here
	 */
	if (dwc->has_hibernation) {
		reg = dwc3_readl(dwc->regs, DWC3_DCTL);
		reg |= DWC3_DCTL_KEEP_CONNECT;
		dwc3_writel(dwc->regs, DWC3_DCTL, reg);

		/*
		 * WORKAROUND: In USB 2.0, before connection done early
		 * hibernation interrupt occurred. To avoid early hibernation
		 * event for gadget mode set DWC3_GCTL_GBLHIBERNATIONEN bit
		 * after connection done instead of global core setup in
		 * dwc3 core.
		 */
		reg = dwc3_readl(dwc->regs, DWC3_GCTL);
		reg |= DWC3_GCTL_GBLHIBERNATIONEN;
		dwc3_writel(dwc->regs, DWC3_GCTL, reg);
	}

	/*
	 * Configure PHY via GUSB3PIPECTLn if required.
	 *
	 * Update GTXFIFOSIZn
	 *
	 * In both cases reset values should be sufficient.
	 */
}

static void dwc3_gadget_wakeup_interrupt(struct dwc3 *dwc, unsigned int evtinfo)
{
<<<<<<< HEAD
	/* Take core out of low power mode. */
	if (dwc->is_hibernated)
		dwc3_gadget_exit_hibernation(dwc);
=======
	dwc->suspended = false;

	/*
	 * TODO take core out of low power mode when that's
	 * implemented.
	 */
>>>>>>> 08485d4c

	/* Take core out of low power mode. */
	if (dwc->is_hibernated)
		dwc3_gadget_exit_hibernation(dwc);

	if (dwc->async_callbacks && dwc->gadget_driver->resume) {
		spin_unlock(&dwc->lock);
		dwc->gadget_driver->resume(dwc->gadget);
		spin_lock(&dwc->lock);
	}

	dwc->link_state = evtinfo & DWC3_LINK_STATE_MASK;
}

static irqreturn_t dwc3_wakeup_interrupt(int irq, void *_dwc)
{
	struct dwc3 *dwc = (struct dwc3 *)_dwc;

	spin_lock(&dwc->lock);
	dwc3_gadget_wakeup_interrupt(dwc, DWC3_DEVICE_EVENT_WAKEUP);
	spin_unlock(&dwc->lock);

	return IRQ_HANDLED;
}

static irqreturn_t dwc3_wakeup_interrupt(int irq, void *_dwc)
{
	struct dwc3 *dwc = (struct dwc3 *)_dwc;

	spin_lock(&dwc->lock);
	dwc3_gadget_wakeup_interrupt(dwc);
	spin_unlock(&dwc->lock);

	return IRQ_HANDLED;
}

static void dwc3_gadget_linksts_change_interrupt(struct dwc3 *dwc,
		unsigned int evtinfo)
{
	enum dwc3_link_state	next = evtinfo & DWC3_LINK_STATE_MASK;
	unsigned int		pwropt;

	/*
	 * WORKAROUND: DWC3 < 2.50a have an issue when configured without
	 * Hibernation mode enabled which would show up when device detects
	 * host-initiated U3 exit.
	 *
	 * In that case, device will generate a Link State Change Interrupt
	 * from U3 to RESUME which is only necessary if Hibernation is
	 * configured in.
	 *
	 * There are no functional changes due to such spurious event and we
	 * just need to ignore it.
	 *
	 * Refers to:
	 *
	 * STAR#9000570034 RTL: SS Resume event generated in non-Hibernation
	 * operational mode
	 */
	pwropt = DWC3_GHWPARAMS1_EN_PWROPT(dwc->hwparams.hwparams1);
	if (DWC3_VER_IS_PRIOR(DWC3, 250A) &&
			(pwropt != DWC3_GHWPARAMS1_EN_PWROPT_HIB)) {
		if ((dwc->link_state == DWC3_LINK_STATE_U3) &&
				(next == DWC3_LINK_STATE_RESUME)) {
			return;
		}
	}

	/*
	 * WORKAROUND: DWC3 Revisions <1.83a have an issue which, depending
	 * on the link partner, the USB session might do multiple entry/exit
	 * of low power states before a transfer takes place.
	 *
	 * Due to this problem, we might experience lower throughput. The
	 * suggested workaround is to disable DCTL[12:9] bits if we're
	 * transitioning from U1/U2 to U0 and enable those bits again
	 * after a transfer completes and there are no pending transfers
	 * on any of the enabled endpoints.
	 *
	 * This is the first half of that workaround.
	 *
	 * Refers to:
	 *
	 * STAR#9000446952: RTL: Device SS : if U1/U2 ->U0 takes >128us
	 * core send LGO_Ux entering U0
	 */
	if (DWC3_VER_IS_PRIOR(DWC3, 183A)) {
		if (next == DWC3_LINK_STATE_U0) {
			u32	u1u2;
			u32	reg;

			switch (dwc->link_state) {
			case DWC3_LINK_STATE_U1:
			case DWC3_LINK_STATE_U2:
				reg = dwc3_readl(dwc->regs, DWC3_DCTL);
				u1u2 = reg & (DWC3_DCTL_INITU2ENA
						| DWC3_DCTL_ACCEPTU2ENA
						| DWC3_DCTL_INITU1ENA
						| DWC3_DCTL_ACCEPTU1ENA);

				if (!dwc->u1u2)
					dwc->u1u2 = reg & u1u2;

				reg &= ~u1u2;

				dwc3_gadget_dctl_write_safe(dwc, reg);
				break;
			default:
				/* do nothing */
				break;
			}
		}
	}

	switch (next) {
	case DWC3_LINK_STATE_U0:
		if (dwc->gadget->wakeup_armed) {
			dwc3_gadget_enable_linksts_evts(dwc, false);
			dwc3_resume_gadget(dwc);
			dwc->suspended = false;
		}
		break;
	case DWC3_LINK_STATE_U1:
		if (dwc->speed == USB_SPEED_SUPER)
			dwc3_suspend_gadget(dwc);
		break;
	case DWC3_LINK_STATE_U2:
	case DWC3_LINK_STATE_U3:
		dwc3_suspend_gadget(dwc);
		break;
	case DWC3_LINK_STATE_RESUME:
		dwc3_resume_gadget(dwc);
		break;
	default:
		/* do nothing */
		break;
	}

	dwc->link_state = next;
}

static void dwc3_gadget_suspend_interrupt(struct dwc3 *dwc,
					  unsigned int evtinfo)
{
	enum dwc3_link_state next = evtinfo & DWC3_LINK_STATE_MASK;

	if (!dwc->suspended && next == DWC3_LINK_STATE_U3) {
		dwc->suspended = true;
		dwc3_suspend_gadget(dwc);
	}

	dwc->link_state = next;
}

static void dwc3_gadget_hibernation_interrupt(struct dwc3 *dwc,
		unsigned int evtinfo)
{
	unsigned int is_ss = evtinfo & BIT(4);

	/*
	 * WORKAROUND: DWC3 revision 2.20a with hibernation support
	 * have a known issue which can cause USB CV TD.9.23 to fail
	 * randomly.
	 *
	 * Because of this issue, core could generate bogus hibernation
	 * events which SW needs to ignore.
	 *
	 * Refers to:
	 *
	 * STAR#9000546576: Device Mode Hibernation: Issue in USB 2.0
	 * Device Fallback from SuperSpeed
	 */
	if ((!!is_ss ^ (dwc->speed == USB_SPEED_SUPER)) &&
	    (!(dwc->has_hibernation)))
		return;

	/* enter hibernation here */
	dwc3_gadget_enter_hibernation(dwc);
}

static void dwc3_gadget_interrupt(struct dwc3 *dwc,
		const struct dwc3_event_devt *event)
{
	switch (event->type) {
	case DWC3_DEVICE_EVENT_DISCONNECT:
		dwc3_gadget_disconnect_interrupt(dwc);
		break;
	case DWC3_DEVICE_EVENT_RESET:
		dwc3_gadget_reset_interrupt(dwc);
		break;
	case DWC3_DEVICE_EVENT_CONNECT_DONE:
		dwc3_gadget_conndone_interrupt(dwc);
		break;
	case DWC3_DEVICE_EVENT_WAKEUP:
		dwc3_gadget_wakeup_interrupt(dwc, event->event_info);
		break;
	case DWC3_DEVICE_EVENT_HIBER_REQ:
		if (dev_WARN_ONCE(dwc->dev, !dwc->has_hibernation,
					"unexpected hibernation event\n"))
			break;

		dwc3_gadget_hibernation_interrupt(dwc, event->event_info);
		break;
	case DWC3_DEVICE_EVENT_LINK_STATUS_CHANGE:
		dwc3_gadget_linksts_change_interrupt(dwc, event->event_info);
		break;
	case DWC3_DEVICE_EVENT_SUSPEND:
		/* It changed to be suspend event for version 2.30a and above */
		if (!DWC3_VER_IS_PRIOR(DWC3, 230A))
			dwc3_gadget_suspend_interrupt(dwc, event->event_info);
		break;
	case DWC3_DEVICE_EVENT_SOF:
	case DWC3_DEVICE_EVENT_ERRATIC_ERROR:
	case DWC3_DEVICE_EVENT_CMD_CMPL:
	case DWC3_DEVICE_EVENT_OVERFLOW:
		break;
	default:
		dev_WARN(dwc->dev, "UNKNOWN IRQ %d\n", event->type);
	}
}

static void dwc3_process_event_entry(struct dwc3 *dwc,
		const union dwc3_event *event)
{
	trace_dwc3_event(event->raw, dwc);

	if (!event->type.is_devspec)
		dwc3_endpoint_interrupt(dwc, &event->depevt);
	else if (event->type.type == DWC3_EVENT_TYPE_DEV)
		dwc3_gadget_interrupt(dwc, &event->devt);
	else
		dev_err(dwc->dev, "UNKNOWN IRQ type %d\n", event->raw);
}

static irqreturn_t dwc3_process_event_buf(struct dwc3_event_buffer *evt)
{
	struct dwc3 *dwc = evt->dwc;
	irqreturn_t ret = IRQ_NONE;
	int left;
	u32 reg;

	left = evt->count;

	if (!(evt->flags & DWC3_EVENT_PENDING))
		return IRQ_NONE;

	while (left > 0) {
		union dwc3_event event;

		event.raw = *(u32 *) (evt->cache + evt->lpos);

		dwc3_process_event_entry(dwc, &event);

		/*
		 * FIXME we wrap around correctly to the next entry as
		 * almost all entries are 4 bytes in size. There is one
		 * entry which has 12 bytes which is a regular entry
		 * followed by 8 bytes data. ATM I don't know how
		 * things are organized if we get next to the a
		 * boundary so I worry about that once we try to handle
		 * that.
		 */
		evt->lpos = (evt->lpos + 4) % evt->length;
		left -= 4;

		/* Stop processing any events after core is hibernated */
		if (dwc->is_hibernated)
			break;
	}

	evt->count = 0;
	ret = IRQ_HANDLED;

	/* Unmask interrupt */
	dwc3_writel(dwc->regs, DWC3_GEVNTSIZ(0),
		    DWC3_GEVNTSIZ_SIZE(evt->length));

	/* Prevent interrupt generation when hibernated */
	if (!dwc->is_hibernated) {
		/* Unmask interrupt */
		reg = dwc3_readl(dwc->regs, DWC3_GEVNTSIZ(0));
		reg &= ~DWC3_GEVNTSIZ_INTMASK;
		dwc3_writel(dwc->regs, DWC3_GEVNTSIZ(0), reg);
	}

	if (dwc->imod_interval) {
		dwc3_writel(dwc->regs, DWC3_GEVNTCOUNT(0), DWC3_GEVNTCOUNT_EHB);
		dwc3_writel(dwc->regs, DWC3_DEV_IMOD(0), dwc->imod_interval);
	}

	/* Keep the clearing of DWC3_EVENT_PENDING at the end */
	evt->flags &= ~DWC3_EVENT_PENDING;

	return ret;
}

static irqreturn_t dwc3_thread_interrupt(int irq, void *_evt)
{
	struct dwc3_event_buffer *evt = _evt;
	struct dwc3 *dwc = evt->dwc;
	unsigned long flags;
	irqreturn_t ret = IRQ_NONE;

	local_bh_disable();
	spin_lock_irqsave(&dwc->lock, flags);
	ret = dwc3_process_event_buf(evt);
	spin_unlock_irqrestore(&dwc->lock, flags);
	local_bh_enable();

	return ret;
}

static irqreturn_t dwc3_check_event_buf(struct dwc3_event_buffer *evt)
{
	struct dwc3 *dwc = evt->dwc;
	u32 amount;
	u32 count;

	if (pm_runtime_suspended(dwc->dev)) {
		dwc->pending_events = true;
		/*
		 * Trigger runtime resume. The get() function will be balanced
		 * after processing the pending events in dwc3_process_pending
		 * events().
		 */
		pm_runtime_get(dwc->dev);
		disable_irq_nosync(dwc->irq_gadget);
		return IRQ_HANDLED;
	}

	/* Stop processing events after hibernated */
	if (dwc->is_hibernated)
		return IRQ_HANDLED;

	/*
	 * With PCIe legacy interrupt, test shows that top-half irq handler can
	 * be called again after HW interrupt deassertion. Check if bottom-half
	 * irq event handler completes before caching new event to prevent
	 * losing events.
	 */
	if (evt->flags & DWC3_EVENT_PENDING)
		return IRQ_HANDLED;

	count = dwc3_readl(dwc->regs, DWC3_GEVNTCOUNT(0));
	count &= DWC3_GEVNTCOUNT_MASK;
	if (!count)
		return IRQ_NONE;

	evt->count = count;
	evt->flags |= DWC3_EVENT_PENDING;

	/* Mask interrupt */
	dwc3_writel(dwc->regs, DWC3_GEVNTSIZ(0),
		    DWC3_GEVNTSIZ_INTMASK | DWC3_GEVNTSIZ_SIZE(evt->length));

	amount = min(count, evt->length - evt->lpos);
	memcpy(evt->cache + evt->lpos, evt->buf + evt->lpos, amount);

	if (amount < count)
		memcpy(evt->cache, evt->buf, count - amount);

	dwc3_writel(dwc->regs, DWC3_GEVNTCOUNT(0), count);

	return IRQ_WAKE_THREAD;
}

static irqreturn_t dwc3_interrupt(int irq, void *_evt)
{
	struct dwc3_event_buffer	*evt = _evt;

	return dwc3_check_event_buf(evt);
}

static int dwc3_gadget_get_irq(struct dwc3 *dwc)
{
	struct platform_device *dwc3_pdev = to_platform_device(dwc->dev);
	int irq, irq_hiber;

	irq = platform_get_irq_byname_optional(dwc3_pdev, "peripheral");
	if (irq > 0)
		goto out;

	if (irq == -EPROBE_DEFER)
		goto out;

	irq = platform_get_irq_byname_optional(dwc3_pdev, "dwc_usb3");
	if (irq > 0)
		goto out;

	if (irq == -EPROBE_DEFER)
		goto out;

	irq = platform_get_irq(dwc3_pdev, 0);

out:
	/* look for wakeup interrupt if hibernation is supported */
	if (dwc->has_hibernation) {
		irq_hiber = platform_get_irq_byname_optional(dwc3_pdev,
							     "hiber");
		if (irq_hiber > 0) {
			dwc->irq_wakeup = irq_hiber;
		} else {
			irq_hiber = platform_get_irq(dwc3_pdev, 2);
			if (irq_hiber > 0)
				dwc->irq_wakeup = irq_hiber;
		}
	}

	return irq;
}

static void dwc_gadget_release(struct device *dev)
{
	struct usb_gadget *gadget = container_of(dev, struct usb_gadget, dev);

	kfree(gadget);
}

/**
 * dwc3_gadget_init - initializes gadget related registers
 * @dwc: pointer to our controller context structure
 *
 * Returns 0 on success otherwise negative errno.
 */
int dwc3_gadget_init(struct dwc3 *dwc)
{
	int ret;
	int irq;
	struct device *dev;

	irq = dwc3_gadget_get_irq(dwc);
	if (irq < 0) {
		ret = irq;
		goto err0;
	}

	dwc->irq_gadget = irq;

	if (dwc->dr_mode == USB_DR_MODE_OTG) {
		struct usb_phy *phy;

		/* Switch otg to peripheral mode */
		phy = usb_get_phy(USB_PHY_TYPE_USB3);
		if (!IS_ERR(phy)) {
			if (phy && phy->otg)
				otg_set_peripheral(phy->otg,
						(struct usb_gadget *)1);
			usb_put_phy(phy);
		}
	}

	dwc->ep0_trb = dma_alloc_coherent(dwc->sysdev,
					  sizeof(*dwc->ep0_trb) * 2,
					  &dwc->ep0_trb_addr, GFP_KERNEL);
	if (!dwc->ep0_trb) {
		dev_err(dwc->dev, "failed to allocate ep0 trb\n");
		ret = -ENOMEM;
		goto err0;
	}

	dwc->setup_buf = kzalloc(DWC3_EP0_SETUP_SIZE, GFP_KERNEL);
	if (!dwc->setup_buf) {
		ret = -ENOMEM;
		goto err1;
	}

	dwc->bounce = dma_alloc_coherent(dwc->sysdev, DWC3_BOUNCE_SIZE,
			&dwc->bounce_addr, GFP_KERNEL);
	if (!dwc->bounce) {
		ret = -ENOMEM;
		goto err2;
	}

	init_completion(&dwc->ep0_in_setup);
	dwc->gadget = kzalloc(sizeof(struct usb_gadget), GFP_KERNEL);
	if (!dwc->gadget) {
		ret = -ENOMEM;
		goto err3;
	}


	usb_initialize_gadget(dwc->dev, dwc->gadget, dwc_gadget_release);
	dev				= &dwc->gadget->dev;
	dev->platform_data		= dwc;
	dwc->gadget->ops		= &dwc3_gadget_ops;
	dwc->gadget->speed		= USB_SPEED_UNKNOWN;
	dwc->gadget->ssp_rate		= USB_SSP_GEN_UNKNOWN;
	dwc->gadget->sg_supported	= true;
	dwc->gadget->name		= "dwc3-gadget";
	dwc->gadget->lpm_capable	= !dwc->usb2_gadget_lpm_disable;
	dwc->gadget->wakeup_capable	= true;

	/*
	 * FIXME We might be setting max_speed to <SUPER, however versions
	 * <2.20a of dwc3 have an issue with metastability (documented
	 * elsewhere in this driver) which tells us we can't set max speed to
	 * anything lower than SUPER.
	 *
	 * Because gadget.max_speed is only used by composite.c and function
	 * drivers (i.e. it won't go into dwc3's registers) we are allowing this
	 * to happen so we avoid sending SuperSpeed Capability descriptor
	 * together with our BOS descriptor as that could confuse host into
	 * thinking we can handle super speed.
	 *
	 * Note that, in fact, we won't even support GetBOS requests when speed
	 * is less than super speed because we don't have means, yet, to tell
	 * composite.c that we are USB 2.0 + LPM ECN.
	 */
	if (DWC3_VER_IS_PRIOR(DWC3, 220A) &&
	    !dwc->dis_metastability_quirk)
		dev_info(dwc->dev, "changing max_speed on rev %08x\n",
				dwc->revision);

	dwc->gadget->max_speed		= dwc->maximum_speed;
	dwc->gadget->max_ssp_rate	= dwc->max_ssp_rate;

	/*
	 * REVISIT: Here we should clear all pending IRQs to be
	 * sure we're starting from a well known location.
	 */

	ret = dwc3_gadget_init_endpoints(dwc, dwc->num_eps);
	if (ret)
		goto err4;

	ret = usb_add_gadget(dwc->gadget);
	if (ret) {
		dev_err(dwc->dev, "failed to add gadget\n");
		goto err5;
	}

	if (dwc->dr_mode == USB_DR_MODE_OTG) {
		struct usb_phy *phy;

		phy = usb_get_phy(USB_PHY_TYPE_USB3);
		if (!IS_ERR(phy)) {
			if (phy && phy->otg) {
				ret = otg_set_peripheral(phy->otg,
						dwc->gadget);
				if (ret) {
					dev_err(dwc->dev,
					"otg_set_peripheral failed\n");
					usb_put_phy(phy);
					goto err5;
				}
			} else {
				usb_put_phy(phy);
			}
		}
	}

	if (DWC3_IP_IS(DWC32) && dwc->maximum_speed == USB_SPEED_SUPER_PLUS)
		dwc3_gadget_set_ssp_rate(dwc->gadget, dwc->max_ssp_rate);
	else
		dwc3_gadget_set_speed(dwc->gadget, dwc->maximum_speed);

	return 0;

err5:
	dwc3_gadget_free_endpoints(dwc);
err4:
	usb_put_gadget(dwc->gadget);
	dwc->gadget = NULL;
err3:
	dma_free_coherent(dwc->sysdev, DWC3_BOUNCE_SIZE, dwc->bounce,
			dwc->bounce_addr);

err2:
	kfree(dwc->setup_buf);

err1:
	dma_free_coherent(dwc->sysdev, sizeof(*dwc->ep0_trb) * 2,
			dwc->ep0_trb, dwc->ep0_trb_addr);

err0:
	return ret;
}

/* -------------------------------------------------------------------------- */

void dwc3_gadget_exit(struct dwc3 *dwc)
{
	if (!dwc->gadget)
		return;

	usb_del_gadget(dwc->gadget);
	dwc3_gadget_free_endpoints(dwc);
	usb_put_gadget(dwc->gadget);
	dma_free_coherent(dwc->sysdev, DWC3_BOUNCE_SIZE, dwc->bounce,
			  dwc->bounce_addr);
	kfree(dwc->setup_buf);
	dma_free_coherent(dwc->sysdev, sizeof(*dwc->ep0_trb) * 2,
			  dwc->ep0_trb, dwc->ep0_trb_addr);
}

int dwc3_gadget_suspend(struct dwc3 *dwc)
{
	unsigned long flags;
	int ret;

	if (!dwc->gadget_driver)
		return 0;

	ret = dwc3_gadget_soft_disconnect(dwc);
	if (ret)
		goto err;

	spin_lock_irqsave(&dwc->lock, flags);
	dwc3_disconnect_gadget(dwc);
	spin_unlock_irqrestore(&dwc->lock, flags);

	return 0;

err:
	/*
	 * Attempt to reset the controller's state. Likely no
	 * communication can be established until the host
	 * performs a port reset.
	 */
	if (dwc->softconnect)
		dwc3_gadget_soft_connect(dwc);

	return ret;
}

int dwc3_gadget_resume(struct dwc3 *dwc)
{
<<<<<<< HEAD
	int			ret, reg;
=======
	int reg;
>>>>>>> 08485d4c

	if (!dwc->gadget_driver || !dwc->softconnect)
		return 0;


<<<<<<< HEAD
	ret = dwc3_gadget_run_stop(dwc, true, false);
	if (ret < 0)
		goto err1;

=======
>>>>>>> 08485d4c
	/*
	 * In USB 2.0, to avoid hibernation interrupt at the time of connection
	 * set DWC3_DCTL_KEEP_CONNECT bit.
	 */
	if (dwc->has_hibernation) {
		reg = dwc3_readl(dwc->regs, DWC3_DCTL);
		reg |= DWC3_DCTL_KEEP_CONNECT;
		dwc3_writel(dwc->regs, DWC3_DCTL, reg);
	}
<<<<<<< HEAD

	return 0;

err1:
	__dwc3_gadget_stop(dwc);
=======
>>>>>>> 08485d4c

	return dwc3_gadget_soft_connect(dwc);
}

void dwc3_gadget_process_pending_events(struct dwc3 *dwc)
{
	if (dwc->pending_events) {
		dwc3_interrupt(dwc->irq_gadget, dwc->ev_buf);
		dwc3_thread_interrupt(dwc->irq_gadget, dwc->ev_buf);
		pm_runtime_put(dwc->dev);
		dwc->pending_events = false;
		enable_irq(dwc->irq_gadget);
	}
}<|MERGE_RESOLUTION|>--- conflicted
+++ resolved
@@ -1751,16 +1751,6 @@
 		return 0;
 	}
 	WARN_ON_ONCE(ret);
-<<<<<<< HEAD
-
-	/*
-	 * when transfer is stopped with force rm bit false, it can be
-	 * restarted by passing resource_index in params; don't loose it
-	 */
-	if (force)
-		dep->resource_index = 0;
-=======
->>>>>>> 08485d4c
 
 	/*
 	 * when transfer is stopped with force rm bit false, it can be
@@ -1962,7 +1952,6 @@
 	return ret;
 }
 
-static void dwc3_gadget_wakeup_interrupt(struct dwc3 *dwc);
 static int __dwc3_gadget_ep_queue(struct dwc3_ep *dep, struct dwc3_request *req)
 {
 	struct dwc3		*dwc = dep->dwc;
@@ -2804,17 +2793,11 @@
 		return 0;
 	}
 
-<<<<<<< HEAD
-	if (!is_on) {
-		ret = dwc3_gadget_soft_disconnect(dwc);
-	} else {
-=======
 	synchronize_irq(dwc->irq_gadget);
 
 	if (!is_on)
 		ret = dwc3_gadget_soft_disconnect(dwc);
 	else {
->>>>>>> 08485d4c
 		__dwc3_gadget_start(dwc);
 		ret = dwc3_gadget_run_stop(dwc, true, false);
 	}
@@ -4334,18 +4317,12 @@
 
 static void dwc3_gadget_wakeup_interrupt(struct dwc3 *dwc, unsigned int evtinfo)
 {
-<<<<<<< HEAD
-	/* Take core out of low power mode. */
-	if (dwc->is_hibernated)
-		dwc3_gadget_exit_hibernation(dwc);
-=======
 	dwc->suspended = false;
 
 	/*
 	 * TODO take core out of low power mode when that's
 	 * implemented.
 	 */
->>>>>>> 08485d4c
 
 	/* Take core out of low power mode. */
 	if (dwc->is_hibernated)
@@ -4366,17 +4343,6 @@
 
 	spin_lock(&dwc->lock);
 	dwc3_gadget_wakeup_interrupt(dwc, DWC3_DEVICE_EVENT_WAKEUP);
-	spin_unlock(&dwc->lock);
-
-	return IRQ_HANDLED;
-}
-
-static irqreturn_t dwc3_wakeup_interrupt(int irq, void *_dwc)
-{
-	struct dwc3 *dwc = (struct dwc3 *)_dwc;
-
-	spin_lock(&dwc->lock);
-	dwc3_gadget_wakeup_interrupt(dwc);
 	spin_unlock(&dwc->lock);
 
 	return IRQ_HANDLED;
@@ -4973,23 +4939,12 @@
 
 int dwc3_gadget_resume(struct dwc3 *dwc)
 {
-<<<<<<< HEAD
-	int			ret, reg;
-=======
 	int reg;
->>>>>>> 08485d4c
 
 	if (!dwc->gadget_driver || !dwc->softconnect)
 		return 0;
 
 
-<<<<<<< HEAD
-	ret = dwc3_gadget_run_stop(dwc, true, false);
-	if (ret < 0)
-		goto err1;
-
-=======
->>>>>>> 08485d4c
 	/*
 	 * In USB 2.0, to avoid hibernation interrupt at the time of connection
 	 * set DWC3_DCTL_KEEP_CONNECT bit.
@@ -4999,14 +4954,6 @@
 		reg |= DWC3_DCTL_KEEP_CONNECT;
 		dwc3_writel(dwc->regs, DWC3_DCTL, reg);
 	}
-<<<<<<< HEAD
-
-	return 0;
-
-err1:
-	__dwc3_gadget_stop(dwc);
-=======
->>>>>>> 08485d4c
 
 	return dwc3_gadget_soft_connect(dwc);
 }
